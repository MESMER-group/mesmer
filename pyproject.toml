--- conflicted
+++ resolved
@@ -37,11 +37,7 @@
     "pyproj >=3.6",
     "regionmask >=0.12",
     "scikit-learn >=1.4", # only for the tests
-<<<<<<< HEAD
-    "scipy >=1.13",
-=======
-    "scipy >=1.14, <=1.15.3", # https://github.com/statsmodels/statsmodels/issues/9542
->>>>>>> 59ba397a
+    "scipy >=1.14",
     "statsmodels >=0.14",
     "xarray >=2025.3", # for xr.DataTree
 ]
