name: mesmer CI-CD
on:
  push:
    branches:
      - main
    tags:
      - 'v*'
  pull_request:

concurrency:
  group: ${{ github.workflow }}-${{ github.ref }}
  cancel-in-progress: true

jobs:
  linting:
    runs-on: "ubuntu-latest"
    strategy:
      matrix:
        python-version: ["3.10"]
    defaults:
      run:
        shell: bash -l {0}

    steps:
    - name: Checkout repository
      uses: actions/checkout@v4

    - name: Create conda environment
      uses: mamba-org/setup-micromamba@v1
      with:
        environment-name: mesmer-linting
        environment-file: environment.yml
        create-args: >-
          python=${{ matrix.python-version }}

    - name: Install mesmer
      run: |
        python -m pip install --no-deps -e .

    - name: Conda info
      run: |
        conda info -a
        conda list

    - name: Import mesmer
      run: |
        python -c "import mesmer"
    - name: isort
      run: isort --check mesmer examples tests setup.py
    - name: black
      if: always()
      run: black --check mesmer examples tests setup.py docs/source/conf.py
    - name: flake8
      if: always()
      run: flake8 mesmer examples tests setup.py

  test:
    name: py${{ matrix.python-version }}
    runs-on: ${{ matrix.os }}
    strategy:
      matrix:
        os: ["ubuntu-latest"]
<<<<<<< HEAD
        python-version: ["3.8", "3.10", "3.12"]
=======
        python-version: ["3.9", "3.11"]
>>>>>>> 041cb400
    defaults:
      run:
        shell: bash -l {0}

    steps:
    - name: Checkout repository
      uses: actions/checkout@v4

    - name: Set environment variables
      run: |
        echo "CONDA_ENV_FILE=environment.yml" >> $GITHUB_ENV
        echo "PYTHON_VERSION=${{ matrix.python-version }}" >> $GITHUB_ENV

    - name: Create conda environment
      uses: mamba-org/setup-micromamba@v1
      with:
        environment-name: mesmer-tests
        cache-downloads: true
        cache-downloads-key: "${{runner.os}}-${{runner.arch}}-py${{matrix.python-version}}"
        micromamba-version: 'latest'
        environment-file: ${{ env.CONDA_ENV_FILE }}
        create-args: >-
          python=${{ matrix.python-version }}

    - name: Install mesmer
      run: |
        python -m pip install --no-deps -e .

    - name: Conda info
      run: |
        conda info -a

    - name: Conda list
      run: conda list

    - name: Test installation
      run: python scripts/test_install.py

    - name: Run tests
      run: python -u -m pytest
       -r a -v
       --all
       --cov=mesmer
       --cov-report=xml

    - name: Upload code coverage to Codecov
      uses: codecov/codecov-action@v3
      with:
          file: ./coverage.xml
          flags: unittests
          env_vars: RUNNER_OS,PYTHON_VERSION
          name: codecov-umbrella
          fail_ci_if_error: false

  deploy-pypi:
    needs: [linting,test]
    if: |
      startsWith(github.ref, 'refs/tags/v')
      && (github.ref == 'refs/heads/main')

    runs-on: ubuntu-latest
    strategy:
      matrix:
        python-version: [3.9]

    steps:
    - name: Checkout repository
      uses: actions/checkout@v4
    - name: Setup python
      uses: actions/setup-python@v5
      with:
        python-version: ${{ matrix.python-version }}
    - name: Install dependencies
      run: |
        pip install --upgrade pip wheel twine
    - name: Create package
      run: python setup.py sdist bdist_wheel --universal
    - name: Publish package to PyPI
      uses: pypa/gh-action-pypi-publish@master
      with:
        user: __token__
        password: ${{ secrets.pypi_password }}<|MERGE_RESOLUTION|>--- conflicted
+++ resolved
@@ -60,11 +60,7 @@
     strategy:
       matrix:
         os: ["ubuntu-latest"]
-<<<<<<< HEAD
-        python-version: ["3.8", "3.10", "3.12"]
-=======
-        python-version: ["3.9", "3.11"]
->>>>>>> 041cb400
+        python-version: ["3.9", "3.11", "3.11"]
     defaults:
       run:
         shell: bash -l {0}
