[metadata]
name = mesmer-emulator
author = mesmer developers
author_email = mesmer@env.ethz.ch
license = GPLv3+
keywords = climate atmosphere "Earth System Model Emulator"
description = Modular Earth System Model Emulator with spatially Resolved output
long_description_content_type=text/x-rst
long_description = file: README.rst
url = https://github.com/MESMER-group/mesmer
project_urls =
    Documentation = https://mesmer-emulator.readthedocs.io
    Source = https://github.com/MESMER-group/mesmer
    BugReports = https://github.com/MESMER-group/mesmer/issues
classifiers =
    Development Status :: 4 - Beta
    License :: OSI Approved :: GNU General Public License v3 or later (GPLv3+)
    Operating System :: OS Independent
    Intended Audience :: Science/Research
    Programming Language :: Python
    Programming Language :: Python :: 3
    Programming Language :: Python :: 3.9
    Programming Language :: Python :: 3.10
    Programming Language :: Python :: 3.11
    Programming Language :: Python :: 3.12
    Topic :: Scientific/Engineering
    Topic :: Scientific/Engineering :: Atmospheric Science

[options]
packages = find:
zip_safe = False  # https://mypy.readthedocs.io/en/latest/installed_packages.html
include_package_data = True
python_requires = >=3.9
install_requires =
    dask[array,distributed]
    joblib
    netcdf4
    numpy
    packaging
    pandas >=2.0
    pooch
<<<<<<< HEAD
    properscoring
=======
    pyproj
>>>>>>> cf8087dd
    regionmask >=0.9
    scikit-learn
    scipy
    statsmodels >=0.13
    xarray >=2023.04 # because pandas 2 is required

[options.extras_require]
complete =
    %(viz)s

viz =
    cartopy
    matplotlib
    nc-time-axis

docs =
    ipython
    numpydoc
    sphinx
    sphinx-book-theme

tests =
    pytest-cov
    pytest-xdist
    pytest

dev =
    %(complete)s
    %(docs)s
    %(tests)s
    black !=23
    flake8
    isort

[flake8]
ignore=
    # E203: whitespace before ':' - doesn't work well with black
    # E402: module level import not at top of file
    # E501: line too long - let black worry about that
    # E731: do not assign a lambda expression, use a def
    # W503: line break before binary operator
    E203, E402, E501, E731, W503
exclude=
    build
    docs
    .git
    tmp/

[isort]
profile=black
default_section=THIRDPARTY
known_first_party=mesmer

[coverage:run]
omit =
    */tests/*, */scripts/*, */examples/*, */configs/*, */mesmer/_version.py

[tool:pytest]
addopts = --strict-markers
python_files = test_*.py
testpaths = tests/
filterwarnings =
    ignore:numpy.ndarray size changed, may indicate binary incompatibility:RuntimeWarning<|MERGE_RESOLUTION|>--- conflicted
+++ resolved
@@ -39,11 +39,8 @@
     packaging
     pandas >=2.0
     pooch
-<<<<<<< HEAD
     properscoring
-=======
     pyproj
->>>>>>> cf8087dd
     regionmask >=0.9
     scikit-learn
     scipy
