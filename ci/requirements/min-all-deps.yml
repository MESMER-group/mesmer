name: mesmer-tests

channels:
  - conda-forge
  - nodefaults

dependencies:
 - python=3.10
 - cartopy=0.22
 - dask=2024.3
 - filefisher=1.1
 - joblib=1.3
 - netcdf4=1.6
 - numpy=1.25
 - packaging=24.0
 - pandas=2.2
 - pooch=1.8
 - properscoring=0.1
 - pyproj=3.6
 - regionmask=0.11
 - scikit-learn=1.4
 - scipy=1.12
 - shapely=2.0
 - statsmodels=0.14
<<<<<<< HEAD
 - xarray=2025.2
 - pip=24.0
 - pip:
    - filefisher==1.0.1
=======
 - xarray=2024.2
 - xarray-datatree=0.0.13
>>>>>>> 82a5e25e
# for testing
 - pytest
 - pytest-cov
 - pytest-xdist<|MERGE_RESOLUTION|>--- conflicted
+++ resolved
@@ -22,15 +22,8 @@
  - scipy=1.12
  - shapely=2.0
  - statsmodels=0.14
-<<<<<<< HEAD
- - xarray=2025.2
- - pip=24.0
- - pip:
-    - filefisher==1.0.1
-=======
- - xarray=2024.2
- - xarray-datatree=0.0.13
->>>>>>> 82a5e25e
+ - xarray=2025.02
+
 # for testing
  - pytest
  - pytest-cov
