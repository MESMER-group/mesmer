import importlib

import pytest
import xarray as xr

# from datatree import Datatree, map_over_subtree
import mesmer
import mesmer.mesmer_x


@pytest.mark.parametrize(
    ("expr", "option_2ndfit", "outname", "update_expected_files"),
    [
        pytest.param(
            "norm(loc=c1 + c2 * __tas__, scale=c3)",
            False,
            "exp1",
            False,
            marks=pytest.mark.slow,
        ),
        pytest.param(
            "norm(loc=c1 + c2 * __tas__, scale=c3)",
            True,
            "exp1_2ndfit",
            False,
            marks=pytest.mark.slow,
        ),
    ],
)
def test_calibrate_mesmer_x(expr, option_2ndfit, outname, update_expected_files):
    # set some configuration parameters
    THRESHOLD_LAND = 1 / 3

    # load data
    TEST_DATA_PATH = importlib.resources.files("mesmer").parent / "tests" / "test-data"
    TEST_PATH = TEST_DATA_PATH / "output" / "txx"
    cmip6_data_path = TEST_DATA_PATH / "calibrate-coarse-grid" / "cmip6-ng"

    # load predictor data
    path_tas = cmip6_data_path / "tas" / "ann" / "g025"

    fN_hist = path_tas / "tas_ann_IPSL-CM6A-LR_historical_r1i1p1f1_g025.nc"
    fN_ssp585 = path_tas / "tas_ann_IPSL-CM6A-LR_ssp585_r1i1p1f1_g025.nc"

    tas_hist = xr.open_dataset(fN_hist, use_cftime=True).drop_vars(
        ["height", "file_qf", "time_bnds"]
    )
    tas_ssp585 = xr.open_dataset(fN_ssp585, use_cftime=True).drop_vars(
        ["height", "file_qf", "time_bnds"]
    )

    # tas = DataTree({"hist": tas_hist, "ssp585": tas_ssp585})

    # make global mean
    # global_mean_dt = map_over_subtree(mesmer.weighted.global_mean)
    tas_glob_mean_hist = mesmer.weighted.global_mean(tas_hist)
    tas_glob_mean_ssp585 = mesmer.weighted.global_mean(tas_ssp585)

    # load target data
    path_txx = cmip6_data_path / "txx" / "ann" / "g025"

    fN_hist = path_txx / "txx_ann_IPSL-CM6A-LR_historical_r1i1p1f1_g025.nc"
    fN_ssp585 = path_txx / "txx_ann_IPSL-CM6A-LR_ssp585_r1i1p1f1_g025.nc"

    txx_hist = xr.open_dataset(fN_hist, use_cftime=True)
    txx_ssp585 = xr.open_dataset(fN_ssp585, use_cftime=True)

    # txx = DataTree({"hist": txx_hist, "ssp585": txx_ssp585})

    # stack target data
    def mask_and_stack(ds, threshold_land):
        ds = mesmer.mask.mask_ocean_fraction(ds, threshold_land)
        ds = mesmer.mask.mask_antarctica(ds)
        ds = mesmer.grid.stack_lat_lon(ds, stack_dim="gridpoint")
        return ds

    # mask_and_stack_dt = map_over_subtree(mask_and_stack)
    txx_stacked_hist = mask_and_stack(txx_hist, threshold_land=THRESHOLD_LAND)
    txx_stacked_ssp585 = mask_and_stack(txx_ssp585, threshold_land=THRESHOLD_LAND)

    # collect scenarios in a tuple
    # NOTE: each of the datasets below could have a dimension along member
    predictor = ((tas_glob_mean_hist, "hist"), (tas_glob_mean_ssp585, "ssp585"))
    target = ((txx_stacked_hist, "hist"), (txx_stacked_ssp585, "ssp585"))

    # do the training
    transform_params, _ = mesmer.mesmer_x.xr_train_distrib(
        predictors=predictor,
        target=target,
        target_name="tasmax",
        expr=expr,
        expr_name=outname,
        option_2ndfit=option_2ndfit,
        r_gasparicohn_2ndfit=500,
        scores_fit=["func_optim", "NLL", "BIC"],
    )

    # probability integral transform: projection of the data on a standard normal distribution
    transf_target = mesmer.mesmer_x.probability_integral_transform(  # noqa: F841
        data=target,
        target_name="tasmax",
        expr_start=expr,
        coeffs_start=transform_params,
        preds_start=predictor,
        expr_end="norm(loc=0, scale=1)",
    )

<<<<<<< HEAD
    # transformed target into DataArrays
=======
    # make transformed target into DataArrays
>>>>>>> 92ac938c
    transf_target_xr_hist = xr.DataArray(
        transf_target[0][0],
        dims=["time", "gridpoint"],
        coords={"time": txx_stacked_hist.time},
    ).assign_coords(txx_stacked_hist.gridpoint.coords)
    transf_target_xr_ssp585 = xr.DataArray(
        transf_target[1][0],
        dims=["time", "gridpoint"],
        coords={"time": txx_stacked_ssp585.time},
    ).assign_coords(txx_stacked_hist.gridpoint.coords)

    # training of auto-regression with spatially correlated innovations
    local_ar_params = mesmer.stats._fit_auto_regression_scen_ens(
        transf_target_xr_hist,
        transf_target_xr_ssp585,
        ens_dim=None,
        dim="time",
        lags=1,
    )

    # estimate covariance matrix
    # prep distance matrix
    geodist = mesmer.geospatial.geodist_exact(
        txx_stacked_hist.lon, txx_stacked_hist.lat
    )
    # prep localizer
    phi_gc_localizer = mesmer.stats.gaspari_cohn_correlation_matrices(
<<<<<<< HEAD
        geodist, range(2000, 9001, 500)
=======
        geodist, range(4000, 6001, 500)
>>>>>>> 92ac938c
    )

    # stack target
    transf_target_stacked = xr.concat(
        [transf_target_xr_hist, transf_target_xr_ssp585], dim="scenario"
    )
    transf_target_stacked = transf_target_stacked.assign_coords(
        scenario=["hist", "ssp585"]
    )
    transf_target_stacked = transf_target_stacked.stack(
        {"sample": ["time", "scenario"]}, create_index=False
    ).dropna("sample")

    # make weights
    weights = xr.ones_like(transf_target_stacked.isel(gridpoint=0))

    # find covariance
    dim = "sample"
    k_folds = 15

    localized_ecov = mesmer.stats.find_localized_empirical_covariance(
        transf_target_stacked, weights, phi_gc_localizer, dim, k_folds
    )

<<<<<<< HEAD
    # Adjust regularized covariance matrix # TODO: varify if this is actually done in MESMER-X
=======
    # Adjust regularized covariance matrix # TODO: verify if this is actually done in MESMER-X
>>>>>>> 92ac938c
    localized_ecov["localized_covariance_adjusted"] = (
        mesmer.stats.adjust_covariance_ar1(
            localized_ecov.localized_covariance, local_ar_params.coeffs
        )
    )

    if update_expected_files:
        # save the parameters
        transform_params.to_netcdf(
            TEST_PATH / f"test-mesmer_x-transf_params_{outname}.nc"
        )
        local_ar_params.to_netcdf(
            TEST_PATH / f"test-mesmer_x-local_ar_params_{outname}.nc"
        )
        localized_ecov.to_netcdf(
            TEST_PATH / f"test-mesmer_x-localized_ecov_{outname}.nc"
        )
<<<<<<< HEAD
        pytest.skip(f"Updated {outname}")
=======
>>>>>>> 92ac938c

    else:
        # load the parameters
        expected_transform_params = xr.open_dataset(
            TEST_PATH / f"test-mesmer_x-transf_params_{outname}.nc"
        )
        xr.testing.assert_allclose(transform_params, expected_transform_params)

        expected_local_ar_params = xr.open_dataset(
            TEST_PATH / f"test-mesmer_x-local_ar_params_{outname}.nc"
        )
        xr.testing.assert_allclose(
            local_ar_params["intercept"],
            expected_local_ar_params["intercept"],
            atol=1e-7,
        )
        xr.testing.assert_allclose(
            local_ar_params["coeffs"], expected_local_ar_params["coeffs"]
        )
        xr.testing.assert_allclose(
            local_ar_params["variance"], expected_local_ar_params["variance"]
        )
        xr.testing.assert_equal(
            local_ar_params["nobs"], expected_local_ar_params["nobs"]
        )

        expected_localized_ecov = xr.open_dataset(
            TEST_PATH / f"test-mesmer_x-localized_ecov_{outname}.nc"
        )
        xr.testing.assert_allclose(localized_ecov, expected_localized_ecov)<|MERGE_RESOLUTION|>--- conflicted
+++ resolved
@@ -105,11 +105,7 @@
         expr_end="norm(loc=0, scale=1)",
     )
 
-<<<<<<< HEAD
-    # transformed target into DataArrays
-=======
     # make transformed target into DataArrays
->>>>>>> 92ac938c
     transf_target_xr_hist = xr.DataArray(
         transf_target[0][0],
         dims=["time", "gridpoint"],
@@ -137,11 +133,7 @@
     )
     # prep localizer
     phi_gc_localizer = mesmer.stats.gaspari_cohn_correlation_matrices(
-<<<<<<< HEAD
-        geodist, range(2000, 9001, 500)
-=======
         geodist, range(4000, 6001, 500)
->>>>>>> 92ac938c
     )
 
     # stack target
@@ -166,11 +158,7 @@
         transf_target_stacked, weights, phi_gc_localizer, dim, k_folds
     )
 
-<<<<<<< HEAD
-    # Adjust regularized covariance matrix # TODO: varify if this is actually done in MESMER-X
-=======
     # Adjust regularized covariance matrix # TODO: verify if this is actually done in MESMER-X
->>>>>>> 92ac938c
     localized_ecov["localized_covariance_adjusted"] = (
         mesmer.stats.adjust_covariance_ar1(
             localized_ecov.localized_covariance, local_ar_params.coeffs
@@ -188,10 +176,6 @@
         localized_ecov.to_netcdf(
             TEST_PATH / f"test-mesmer_x-localized_ecov_{outname}.nc"
         )
-<<<<<<< HEAD
-        pytest.skip(f"Updated {outname}")
-=======
->>>>>>> 92ac938c
 
     else:
         # load the parameters
