import numpy as np
import pytest
import xarray as xr

import mesmer
<<<<<<< HEAD
from mesmer.core._datatreecompat import map_over_datasets
from mesmer.core.datatree import _datatree_wrapper
from mesmer.core.utils import _check_dataarray_form, _check_dataset_form
=======
from mesmer.core.datatree import _datatree_wrapper, map_over_datasets
from mesmer.core.utils import _check_dataarray_form
>>>>>>> 5b4b449c
from mesmer.testing import trend_data_1D, trend_data_2D


def test_collapse_datatree_into_dataset():
    n_ts = 30
    ds1 = xr.Dataset({"tas": trend_data_1D(n_timesteps=n_ts)})
    ds2 = ds1 * 2
    ds3 = ds1 * 3

    dim = xr.Variable("member", np.arange(3))
    leaf1 = xr.concat([ds1, ds2, ds3], dim=dim)
    dim = xr.Variable("member", np.arange(2))
    leaf2 = xr.concat([ds1, ds2], dim=dim)

    dt = xr.DataTree.from_dict({"scen1": leaf1, "scen2": leaf2})

    collapse_dim = "scenario"
    res = mesmer.datatree.collapse_datatree_into_dataset(dt, dim=collapse_dim)

    assert isinstance(res, xr.Dataset)
    assert collapse_dim in res.dims
    assert (res[collapse_dim] == ["scen1", "scen2"]).all()
    assert len(res.dims) == 3
    assert np.isnan(res.sel(scenario="scen2", member=2)).all()

    # error if data set has no coords along dim (bc then it is not concatenable if lengths differ)
    leaf_missing_coords = leaf1.drop_vars("member")
    dt = xr.DataTree.from_dict({"scen1": leaf_missing_coords, "scen2": leaf2})
    with pytest.raises(
        ValueError, match="cannot reindex or align along dimension 'member'"
    ):
        res = mesmer.datatree.collapse_datatree_into_dataset(dt, dim=collapse_dim)

    # Dimension along which to concatenate already exists
    leaf1_scen = leaf1.assign_coords({"scenario": "scen1"}).expand_dims(collapse_dim)
    leaf2_scen = leaf2.assign_coords({"scenario": "scen2"}).expand_dims(collapse_dim)
    dt = xr.DataTree.from_dict({"scen1": leaf1_scen, "scen2": leaf2_scen})

    res = mesmer.datatree.collapse_datatree_into_dataset(dt, dim=collapse_dim)
    assert isinstance(res, xr.Dataset)

    scen1 = res.sel(scenario="scen1")
    xr.testing.assert_equal(scen1.drop_vars("scenario"), leaf1)

    # only one leaf works
    dt = xr.DataTree.from_dict({"scen1": leaf1})
    res = mesmer.datatree.collapse_datatree_into_dataset(dt, dim=collapse_dim)

    assert isinstance(res, xr.Dataset)
    assert collapse_dim in res.dims
    assert (res[collapse_dim] == ["scen1"]).all()
    assert len(res.dims) == 3

    xr.testing.assert_equal(scen1.drop_vars(collapse_dim), leaf1)

    # test data in root works
    dt = xr.DataTree(leaf1, name="scen1")
    res = mesmer.datatree.collapse_datatree_into_dataset(dt, dim=collapse_dim)

    assert isinstance(res, xr.Dataset)
    assert collapse_dim in res.dims
    assert (res[collapse_dim] == ["scen1"]).all()
    assert len(res.dims) == 3

    xr.testing.assert_equal(scen1.drop_vars(collapse_dim), leaf1)

    # nested DataTree works
    dt = xr.DataTree()
    dt["scen1/sub_scen1"] = xr.DataTree(leaf1)
    dt["scen1/sub_scen2"] = xr.DataTree(leaf2)
    dt["scen2"] = xr.DataTree(leaf2)

    res = mesmer.datatree.collapse_datatree_into_dataset(dt, dim=collapse_dim)
    assert isinstance(res, xr.Dataset)
    assert collapse_dim in res.dims
    assert len(res.dims) == 3
    assert set(res[collapse_dim].values) == {"sub_scen1", "sub_scen2", "scen2"}

    # more than one datavariable - works and fills with nans if necessary
    ds = ds3.rename({"tas": "tas2"})

    leaf3 = xr.merge(
        [ds1.assign_coords({"member": 1}), ds.assign_coords({"member": 1})]
    ).expand_dims("member")
    dt = xr.DataTree.from_dict({"scen1": leaf1, "scen2": leaf2, "scen3": leaf3})

    res = mesmer.datatree.collapse_datatree_into_dataset(dt, dim=collapse_dim)
    assert isinstance(res, xr.Dataset)
    assert collapse_dim in res.dims
    assert len(res.dims) == 3
    assert (res[collapse_dim] == ["scen1", "scen2", "scen3"]).all()
    assert len(res.data_vars) == 2
    assert np.isnan(res.sel(scenario="scen1").tas2).all()

    # two time dimensions that have different length fills missing values with nans
    ds_with_different_time = ds1.shift(time=1)

    badleaf = ds_with_different_time.assign_coords({"member": 0}).expand_dims("member")
    dt = xr.DataTree.from_dict({"scen1": leaf1, "scen2": badleaf})

    res = mesmer.datatree.collapse_datatree_into_dataset(dt, dim=collapse_dim)

    assert np.isnan(res.sel(scenario="scen2", time=leaf1.time)).all()

    # make sure it also works with stacked dimension
    # NOTE: only works if the stacked dimension has the same size on all datasets
    n_lat, n_lon = 2, 3
    da1 = mesmer.testing.trend_data_2D(n_timesteps=n_ts, n_lat=n_lat, n_lon=n_lon)
    ds1 = xr.Dataset({"tas": da1})
    da2 = mesmer.testing.trend_data_2D(n_timesteps=n_ts, n_lat=n_lat, n_lon=n_lon)
    ds2 = xr.Dataset({"tas": da2})

    dt = xr.DataTree.from_dict({"mem1": ds1, "mem2": ds2})
    res = mesmer.datatree.collapse_datatree_into_dataset(dt, dim="members")

    # empty nodes are removed before concatenating
    # NOTE: implicitly this is already there in the other tests, since the root node is always empty
    # but it is nice to have it explicitly too
    dt = xr.DataTree.from_dict({"scen1": leaf1, "scen2": xr.DataTree()})
    res = mesmer.datatree.collapse_datatree_into_dataset(dt, dim=collapse_dim)
    expected = leaf1.expand_dims(collapse_dim).assign_coords(
        {collapse_dim: np.array(["scen1"])}
    )
    xr.testing.assert_equal(res, expected)


def test_extract_single_dataarray_from_dt():
    da = trend_data_1D(n_timesteps=30).rename("tas")
    dt = xr.DataTree.from_dict({"/": xr.Dataset({"tas": da})})

    res = mesmer.datatree._extract_single_dataarray_from_dt(dt)
    xr.testing.assert_equal(res, da)

    dt = xr.DataTree(xr.Dataset({"tas": da, "tas2": da}))
    with pytest.raises(
        ValueError,
        match="Node must only contain one data variable, node has tas2 and tas.",
    ):
        mesmer.datatree._extract_single_dataarray_from_dt(dt)

    dt = xr.DataTree.from_dict(
        {"scen1": xr.Dataset({"tas": da, "tas2": da}), "scen2": xr.Dataset({"tas": da})}
    )

    # passing empty root
    with pytest.raises(ValueError, match="node has no data."):
        mesmer.datatree._extract_single_dataarray_from_dt(dt)

    # check name
    with pytest.raises(
        ValueError,
        match="Node must only contain one data variable, scen1 has tas2 and tas.",
    ):
        mesmer.datatree._extract_single_dataarray_from_dt(dt["scen1"], name="scen1")

    res = mesmer.datatree._extract_single_dataarray_from_dt(dt["scen2"])
    xr.testing.assert_equal(res, da)

    # passing empty Dataree
    with pytest.raises(ValueError, match="node has no data."):
        mesmer.datatree._extract_single_dataarray_from_dt(xr.DataTree())


def test_broadcast_and_stack_scenarios():
    n_ts, n_lat, n_lon = 30, 2, 3
    member_dim = "member"
    time_dim = "time"
    scenario_dim = "scenario"
    stacked_dim = "sample"

    d2D_1 = xr.Dataset(
        {"tas": trend_data_2D(n_timesteps=n_ts, n_lat=n_lat, n_lon=n_lon)}
    )
    d2D_2 = d2D_1 * 2
    d2D_3 = d2D_1 * 3
    d2D_4 = d2D_1 * 4
    d2D_5 = d2D_1 * 5

    leaf1 = xr.concat([d2D_1, d2D_2, d2D_3], dim=member_dim).assign_coords(
        {member_dim: np.arange(3)}
    )
    leaf2 = xr.concat([d2D_4, d2D_5], dim=member_dim).assign_coords(
        {member_dim: np.arange(2)}
    )

    target = xr.DataTree.from_dict({"scen1": leaf1, "scen2": leaf2})

    d1D_1 = xr.Dataset(
        {
            "tas": trend_data_1D(n_timesteps=n_ts),
            "tas2": trend_data_1D(n_timesteps=n_ts) ** 2,
            "hfds": trend_data_1D(n_timesteps=n_ts) * 0.5,
        }
    )
    d1D_2 = d1D_1 * 2

    predictors = xr.DataTree.from_dict({"scen1": d1D_1, "scen2": d1D_2})

    weights = map_over_datasets(xr.ones_like, target.sel(cells=0))
    weights = map_over_datasets(
        lambda ds: ds.rename({var: "weights" for var in ds.data_vars}), weights
    )

    predictors_stacked, target_stacked, weights_stacked = (
        mesmer.datatree.broadcast_and_stack_scenarios(
            predictors,
            target,
            weights,
            member_dim=member_dim,
            time_dim=time_dim,
            scenario_dim=scenario_dim,
            sample_dim=stacked_dim,
        )
    )

    n_samples = n_ts * (2 + 3)  # 2 members for scen1, 3 members for scen2

    _check_dataset_form(
        predictors_stacked,
        name="predictors",
        required_vars={"tas", "tas2", "hfds"},
    )
    for var in predictors_stacked.data_vars:
        da = predictors_stacked[var]
        _check_dataarray_form(
            da,
            name=da.name,
            ndim=1,
            required_dims={"sample"},
            shape=(n_samples,),
        )

    _check_dataarray_form(
        target_stacked.tas,
        ndim=2,
        required_dims={"cells", "sample"},
        shape=(n_samples, n_lat * n_lon),
    )
    _check_dataarray_form(
        weights_stacked.weights, ndim=1, required_dims={"sample"}, shape=(n_samples,)
    )

    # check if datasets align
    target_aligned, predictors_aligned = xr.align(
        target_stacked, predictors_stacked, join="exact"
    )
    xr.testing.assert_equal(target_stacked, target_aligned)
    xr.testing.assert_equal(predictors_stacked, predictors_aligned)

    target_aligned, weights_aligned = xr.align(
        target_stacked, weights_stacked, join="exact"
    )
    xr.testing.assert_equal(target_stacked, target_aligned)
    xr.testing.assert_equal(weights_stacked, weights_aligned)

    predictors_stacked, target_stacked, weights_stacked = (
        mesmer.datatree.broadcast_and_stack_scenarios(predictors, target, None)
    )
    assert weights_stacked is None, "Weights should be None if not provided"

    # check if exclude_dim can be empty
    predictors_stacked, target_stacked, weights_stacked = (
        mesmer.datatree.broadcast_and_stack_scenarios(
            predictors,
            target.sel(cells=0),
            weights,
        )
    )

    target_aligned, predictors_aligned = xr.align(
        target_stacked, predictors_stacked, join="exact"
    )
    xr.testing.assert_equal(target_stacked, target_aligned)
    xr.testing.assert_equal(predictors_stacked, predictors_aligned)


def test_datatree_wrapper_dt_kwarg_errors():

    @_datatree_wrapper
    def func(arg):
        return arg

    dt = xr.DataTree()

    with pytest.raises(TypeError, match="Passed a `DataTree` as keyword argument"):
        func(arg=dt)


def test_datatree_wrapper():

    @_datatree_wrapper
    def func(arg):
        assert isinstance(arg, xr.Dataset)
        return arg

    da = xr.DataArray([1, 2, 3], dims="x")
    ds = xr.Dataset(data_vars={"da": da})

    dt = xr.DataTree.from_dict({"node": ds})

    result_ds = func(ds)
    assert isinstance(result_ds, xr.Dataset)

    result_dt = func(dt)
    assert isinstance(result_dt, xr.DataTree)


@pytest.mark.parametrize("scenario_dim", ("scenario", "scen"))
@pytest.mark.parametrize("time_dim", ("time", "t"))
@pytest.mark.parametrize("member_dim", ("member", "m"))
@pytest.mark.parametrize("sample_dim", ("sample", "s"))
def test_stack_datatree(scenario_dim, time_dim, member_dim, sample_dim):

    time = np.arange(3)
    data = np.arange(6).reshape(2, 3).T
    da1 = xr.DataArray(
        data,
        dims=(time_dim, member_dim),
        coords={time_dim: time, member_dim: ["a1", "a2"]},
    )
    ds1 = xr.Dataset(data_vars={"var": da1})

    time = np.arange(2)
    data = np.arange(2).reshape(2, 1) * 10
    da2 = xr.DataArray(
        data, dims=(time_dim, member_dim), coords={time_dim: time, member_dim: ["a3"]}
    )
    ds2 = xr.Dataset(data_vars={"var": da2})

    dt = xr.DataTree.from_dict({"scen1": ds1, "scen2": ds2})

    result = mesmer.datatree._stack_datatree(
        dt,
        member_dim=member_dim,
        time_dim=time_dim,
        scenario_dim=scenario_dim,
        sample_dim=sample_dim,
    )

    # =========
    data = np.concatenate([np.arange(6), np.arange(2) * 10])
    time = [0, 1, 2, 0, 1, 2, 0, 1]
    member = ["a1"] * 3 + ["a2"] * 3 + ["a3"] * 2
    scen = ["scen1"] * 6 + ["scen2"] * 2

    da = xr.DataArray(
        data,
        dims=sample_dim,
        coords={
            time_dim: (sample_dim, time),
            member_dim: (sample_dim, member),
            scenario_dim: (sample_dim, scen),
        },
    )
    expected = xr.Dataset(data_vars={"var": da})

    xr.testing.assert_equal(result, expected)


def test_stack_datatree_missing_member_dim():

    time = np.arange(2)
    data = np.arange(2)
    da = xr.DataArray(data, coords={"time": time})
    ds = xr.Dataset(data_vars={"var": da})
    dt = xr.DataTree.from_dict({"scen": ds})

    with pytest.raises(
        ValueError, match=r"`member_dim` \('member'\) not available in node 'scen'"
    ):
        mesmer.datatree._stack_datatree(dt)


def test_stack_datatree_no_member_dim():

    time = np.arange(2)
    data = np.arange(2)
    da = xr.DataArray(data, coords={"time": time})
    ds = xr.Dataset(data_vars={"var": da})

    dt = xr.DataTree.from_dict({"scen": ds})

    result = mesmer.datatree._stack_datatree(dt, member_dim=None)

    # =========
    scen = ["scen"] * 2

    da = xr.DataArray(
        data,
        dims="sample",
        coords={
            "time": ("sample", time),
            "scenario": ("sample", scen),
        },
    )
    expected = xr.Dataset(data_vars={"var": da})

    xr.testing.assert_equal(result, expected)


def test_stack_datatree_keep_other_dims():

    time = np.arange(2)
    data = np.arange(2 * 3 * 4).reshape(2, 3, 4)

    da = xr.DataArray(
        data,
        dims=("time", "member", "gridpoint"),
        coords={"time": time, "member": ["a1", "a2", "a3"]},
    )
    ds1 = xr.Dataset(data_vars={"var": da})

    time = np.arange(3)
    data = np.arange(3 * 4).reshape(3, 1, 4)
    da2 = xr.DataArray(
        data,
        dims=("time", "member", "gridpoint"),
        coords={"time": time, "member": ["a3"]},
    )
    ds2 = xr.Dataset(data_vars={"var": da2})

    dt = xr.DataTree.from_dict({"scen1": ds1, "scen2": ds2})

    result = mesmer.datatree._stack_datatree(dt)

    mesmer.core.utils._check_dataset_form(result, "result", required_vars="var")
    mesmer.core.utils._check_dataarray_form(
        result["var"],
        "result.var",
        ndim=2,
        required_dims=("sample", "gridpoint"),
        shape=(9, 4),
    )


def test_merge():
    ts = 20
    time = np.arange(ts)
    data = np.arange(ts)
    da = xr.DataArray(data, coords={"time": time})
    ds1 = xr.Dataset(data_vars={"var1": da})
    ds2 = xr.Dataset(data_vars={"var2": da * 2})

    dt1 = xr.DataTree(ds1)
    dt2 = xr.DataTree(ds2)

    result = mesmer.datatree.merge([dt1, dt2])

    assert isinstance(result, xr.DataTree)

    expected_ds = xr.merge([ds1, ds2])
    xr.testing.assert_equal(result.to_dataset(), expected_ds)

    # test with multiple nodes
    dt1["scen2"] = xr.Dataset(data_vars={"var1": da * 3})
    dt2["scen2"] = xr.Dataset(data_vars={"var2": da * 4})

    result = mesmer.datatree.merge([dt1, dt2])

    xr.testing.assert_equal(
        result.to_dataset(),
        xr.merge([dt1.to_dataset(), dt2.to_dataset()]),
    )

    xr.testing.assert_equal(
        result["scen2"].to_dataset(),
        xr.merge([dt1["scen2"].to_dataset(), dt2["scen2"].to_dataset()]),
    )


def test_merge_compat():
    # copied and adjusted to DataTree from https://github.com/pydata/xarray/blob/main/xarray/tests/test_merge.py
    # used as general test that keyword arguments are passed correctly, could be extended, but not putting
    # more effort in hopes of a future xarray version that has the same interface for DataTree

    dt1 = xr.DataTree(xr.Dataset({"x": 0}))
    dt2 = xr.DataTree(xr.Dataset({"x": 1}))
    for compat in ["broadcast_equals", "equals", "identical", "no_conflicts"]:
        with pytest.raises(xr.MergeError):
            mesmer.datatree.merge([dt1, dt2], compat=compat)

    dt2 = xr.DataTree(xr.Dataset({"x": [0, 0]}))
    for compat in ["equals", "identical"]:
        with pytest.raises(ValueError, match=r"should be coordinates or not"):
            mesmer.datatree.merge([dt1, dt2], compat=compat)

    dt2 = xr.DataTree(xr.Dataset({"x": ((), 0, {"foo": "bar"})}))
    with pytest.raises(xr.MergeError):
        mesmer.datatree.merge([dt1, dt2], compat="identical")

    with pytest.raises(ValueError, match=r"compat=.* invalid"):
        mesmer.datatree.merge([dt1, dt2], compat="foobar")

    assert dt1.identical(mesmer.datatree.merge([dt1, dt2], compat="override"))
def test_map_over_dataset():
    # test empty nodes are skipped

    ds = xr.Dataset(data_vars={"data": ("x", [1, 2])})
    dt = xr.DataTree.from_dict({"node": ds})

    def rename(ds):
        return ds.rename(data="variable")

    result = map_over_datasets(rename, dt)
    expected = xr.DataTree.from_dict({"node": ds.rename(data="variable")})
    xr.testing.assert_equal(result, expected)

    # test not-first arg is a DataTree

    def rename_second(new_name, ds):
        return ds.rename(data=new_name)

    result = map_over_datasets(rename_second, "variable", dt)
    expected = xr.DataTree.from_dict({"node": ds.rename(data="variable")})
    xr.testing.assert_equal(result, expected)

    # test if there are only coords
    ds_coords = xr.Dataset(coords={"x": [1, 2]})
    dt = xr.DataTree.from_dict({"node": ds_coords})

    def rename_coords(ds):
        return ds.rename(x="y")

    result = map_over_datasets(rename_coords, dt)
    expected = xr.DataTree.from_dict({"node": ds_coords.rename(x="y")})
    xr.testing.assert_equal(result, expected)<|MERGE_RESOLUTION|>--- conflicted
+++ resolved
@@ -3,14 +3,8 @@
 import xarray as xr
 
 import mesmer
-<<<<<<< HEAD
-from mesmer.core._datatreecompat import map_over_datasets
-from mesmer.core.datatree import _datatree_wrapper
+from mesmer.core.datatree import _datatree_wrapper, map_over_datasets
 from mesmer.core.utils import _check_dataarray_form, _check_dataset_form
-=======
-from mesmer.core.datatree import _datatree_wrapper, map_over_datasets
-from mesmer.core.utils import _check_dataarray_form
->>>>>>> 5b4b449c
 from mesmer.testing import trend_data_1D, trend_data_2D
 
 
@@ -505,6 +499,8 @@
         mesmer.datatree.merge([dt1, dt2], compat="foobar")
 
     assert dt1.identical(mesmer.datatree.merge([dt1, dt2], compat="override"))
+
+
 def test_map_over_dataset():
     # test empty nodes are skipped
 
