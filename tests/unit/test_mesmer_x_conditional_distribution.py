from math import inf

import numpy as np
import pytest
import xarray as xr

<<<<<<< HEAD
import mesmer.distrib._conditional_distribution
from mesmer.core.utils import _check_dataarray_form, _check_dataset_form
from mesmer.distrib import (
=======
import mesmer.mesmer_x._conditional_distribution
from mesmer._core.utils import _check_dataarray_form, _check_dataset_form
from mesmer.mesmer_x import (
>>>>>>> 6b007b62
    ConditionalDistribution,
    Expression,
    MinimizeOptions,
)
from mesmer.distrib._conditional_distribution import OptimizerNLL
from mesmer.testing import trend_data_1D, trend_data_2D


# fixture for default distribtion
@pytest.fixture
def default_distrib():
    expression = Expression("norm(loc=c1 * __tas__, scale=c2)", expr_name="exp1")
    return ConditionalDistribution(expression)


def test_ConditionalDistribution_errors():
    with pytest.raises(ValueError, match="`threshold_min_proba` must be in"):
        ConditionalDistribution(None, threshold_min_proba=-0.1)
    with pytest.raises(ValueError, match="`threshold_min_proba` must be in"):
        ConditionalDistribution(None, threshold_min_proba=0.6)

    minimize_options = MinimizeOptions("Powell")

    with pytest.raises(
        ValueError, match="First and second minimizer have the same method"
    ):
        ConditionalDistribution(
            None, minimize_options=minimize_options, second_minimizer=minimize_options
        )


def test_ConditionalDistribution_init_all_default(default_distrib):
    assert default_distrib.expression.expression == "norm(loc=c1 * __tas__, scale=c2)"
    assert default_distrib.expression.boundaries_params == {"scale": [0, inf]}
    assert default_distrib.expression.boundaries_coeffs == {}
    assert default_distrib.expression.n_coeffs == 2

    assert default_distrib.threshold_min_proba == 1e-09

    assert default_distrib.minimize_options.method == "Nelder-Mead"
    assert default_distrib.minimize_options.tol is None
    assert default_distrib.minimize_options.options is None

    assert isinstance(default_distrib._optimizer, OptimizerNLL)


def test_ConditionalDistribution_custom_init():
    boundaries_params = {"loc": [-10, 10], "scale": [0, 1]}
    boundaries_coeffs = {"c1": [0, 5], "c2": [0, 1]}
    Expression(
        "norm(loc=c1 * __tas__, scale=c2)",
        expr_name="exp1",
        boundaries_params=boundaries_params,
        boundaries_coeffs=boundaries_coeffs,
    )

    MinimizeOptions("Powell", tol=1e-10, options={"maxiter": 10_000})


def test_ConditionalDistribution_fit(default_distrib):
    rng = np.random.default_rng(0)
    n = 251
    pred = np.linspace(1, n, n)
    c1 = 2.0
    c2 = 0.1

    targ = default_distrib.expression.distrib.rvs(
        loc=c1 * pred, scale=c2, size=n, random_state=rng
    )

    pred = {"tas": xr.DataArray(pred, dims=["time"])}
    targ = xr.DataArray(targ, dims=["time"], name="tas")
    fg = xr.Dataset(
        {"c1": c1, "c2": c2},
    )
    weights = xr.ones_like(targ)
    weights.name = "weight"

    default_distrib.fit(
        predictors=pred, target=targ, weights=weights, first_guess=fg, sample_dim="time"
    )

    np.testing.assert_allclose(default_distrib.coefficients.c1, c1, atol=1.0e-4)
    np.testing.assert_allclose(default_distrib.coefficients.c2, c2, atol=0.0015)


def test_ConditionalDistribution_fit_wrong_shape_fg(default_distrib):
    rng = np.random.default_rng(0)
    n = 251
    pred = np.linspace(1, n, n)
    c1 = 2.0
    c2 = 0.1

    targ = default_distrib.expression.distrib.rvs(
        loc=c1 * pred, scale=c2, size=n, random_state=rng
    )

    pred = {"tas": xr.DataArray(pred, dims=["time"])}
    targ = xr.DataArray(targ, dims=["time"], name="tas")
    fg = xr.Dataset(
        {"c1": c1, "c2": c2, "wrong_coeff": 1},
    )
    weights = xr.ones_like(targ)
    weights.name = "weight"

    with pytest.raises(
        ValueError,
        match="The provided first guess does not have the correct number of coeffs",
    ):
        default_distrib.fit(
            predictors=pred,
            target=targ,
            weights=weights,
            first_guess=fg,
            sample_dim="time",
        )


def test_ConditionalDistribution_fit_predictors_wrong_type(default_distrib):

    fg = xr.Dataset({"c1": 2.0, "c2": 0.1})

    with pytest.raises(
        TypeError,
        match="predictors is supposed to be a dict of xr.DataArray or a xr.Dataset",
    ):
        default_distrib.fit(
            predictors=None,
            target=None,
            weights=None,
            first_guess=fg,
            sample_dim="time",
        )


def test_ConditionalDistribution_fit_failed():
    # impose impossible bounds
    expr = Expression(
        "norm(loc=c1 * __tas__, scale=c2)",
        expr_name="exp1",
        boundaries_params={"loc": [0, 0], "scale": [0, 0]},
        boundaries_coeffs={},
    )
    # set error_failedfit to True so error is raised
    distrib = ConditionalDistribution(expr)

    rng = np.random.default_rng(0)
    n = 251
    pred = np.linspace(1, n, n)
    c1 = 2.0
    c2 = 0.1

    targ = distrib.expression.distrib.rvs(
        loc=c1 * pred, scale=c2, size=n, random_state=rng
    )

    pred = {"tas": xr.DataArray(pred, dims=["time"])}
    targ = xr.DataArray(targ, dims=["time"], name="tas")
    fg = xr.Dataset(
        {"c1": c1, "c2": c2},
    )
    weights = xr.ones_like(targ)
    weights.name = "weight"

    # raises per default
    with pytest.raises(ValueError, match="Failed fit"):
        distrib.fit(
            predictors=pred,
            target=targ,
            weights=weights,
            first_guess=fg,
            sample_dim="time",
        )

    distrib.fit(
        predictors=pred,
        target=targ,
        weights=weights,
        first_guess=fg,
        sample_dim="time",
        on_failed_fit="ignore",
    )

    result = distrib.coefficients
    # TODO: set the coeffs to nan?
    expected = xr.Dataset(data_vars={"c1": 2.0, "c2": 0.1})

    xr.testing.assert_equal(result, expected)


def test_ConditionalDistribution_smooth_fg(default_distrib):
    rng = np.random.default_rng(0)
    n = 251
    pred = np.linspace(1, n, n)
    c1 = 2.0
    c2 = 0.1
    n_lon = 3
    n_lat = 2

    targ = trend_data_2D(n_timesteps=n, n_lat=n_lat, n_lon=n_lon)
    targ_dat = default_distrib.expression.distrib.rvs(
        loc=c1 * pred, scale=c2, size=(n_lon * n_lat, n), random_state=rng
    )
    targ = targ.copy(data=targ_dat)

    pred = {"tas": trend_data_1D(n_timesteps=n)}

    first_guess = xr.Dataset()
    for coef in default_distrib.expression.coefficients_list:
        first_guess[coef] = xr.DataArray(
            np.zeros(n_lon * n_lat),
            dims="cells",
            coords={"cells": np.arange(n_lon * n_lat)},
        )

    weights = xr.ones_like(targ)
    weights.name = "weight"

    default_distrib.fit(
        predictors=pred,
        target=targ,
        weights=weights,
        first_guess=first_guess,
        sample_dim="time",
        smooth_coeffs=True,
        on_failed_fit="ignore",
    )

    result = default_distrib.coefficients

    _check_dataset_form(result, "coefficients", required_vars=["c1", "c2"])


def test_smooth_first_guess():
    n = 251
    n_lon = 3
    n_lat = 2

    targ = trend_data_2D(n_timesteps=n, n_lat=n_lat, n_lon=n_lon)
    coords = targ.cells.coords

    first_guess = xr.Dataset()
    coeff1 = np.array([1.0, 2.0, 30.0, 4.0, 5.0, 6.0])
    coeff2 = np.array([0.1, -0.2, 0.3, 0.4, -0.5, 0.6])
    first_guess["c1"] = xr.DataArray(
        coeff1, dims="cells", coords={"cells": np.arange(n_lon * n_lat)}
    )
    first_guess["c2"] = xr.DataArray(
        coeff2, dims="cells", coords={"cells": np.arange(n_lon * n_lat)}
    )

    first_guess_stacked = first_guess.to_dataarray(dim="coefficient")

    smoothed_guess = mesmer.distrib._conditional_distribution._smooth_first_guess(
        first_guess_stacked, "cells", coords, 500
    )

    coeff1_exp = np.array([4.0, 4.0, 5.0, 4.0, 5.0, 5.0])
    coeff2_exp = np.array([0.1, 0.1, 0.3, 0.1, 0.1, 0.3])

    np.testing.assert_equal(smoothed_guess.sel(coefficient="c1").data, coeff1_exp)
    np.testing.assert_equal(smoothed_guess.sel(coefficient="c2").data, coeff2_exp)

    _check_dataarray_form(
        smoothed_guess,
        "smoothed_guess",
        required_dims=["cells", "coefficient"],
        required_coords={
            "cells": np.arange(n_lon * n_lat),
            "coefficient": ["c1", "c2"],
        },
        shape=(2, n_lon * n_lat),
    )

    # the same but with non-dimension coords

    lat = lon = np.arange(6)
    first_guess_stacked = first_guess_stacked.drop_vars("cells")
    first_guess_stacked = first_guess_stacked.assign_coords(lat=("cells", lat))
    first_guess_stacked = first_guess_stacked.assign_coords(lon=("cells", lon))

    smoothed_guess = mesmer.distrib._conditional_distribution._smooth_first_guess(
        first_guess_stacked, "cells", coords, 500
    )

    _check_dataarray_form(
        smoothed_guess,
        "smoothed_guess",
        required_dims=["cells", "coefficient"],
        required_coords={"lat": lat, "lon": lon, "coefficient": ["c1", "c2"]},
        shape=(2, n_lon * n_lat),
    )


def test_smooth_first_guess_nans():
    n = 251
    n_lon = 3
    n_lat = 2

    targ = trend_data_2D(n_timesteps=n, n_lat=n_lat, n_lon=n_lon)
    coords = targ.cells.coords

    first_guess = xr.Dataset()
    coeff1 = np.array([1.0, 2.0, np.nan, 4.0, 5.0, 6.0])
    first_guess["c1"] = xr.DataArray(
        coeff1, dims="cells", coords={"cells": np.arange(n_lon * n_lat)}
    )

    first_guess_stacked = first_guess.to_dataarray(dim="coefficient")

    smoothed_guess = mesmer.distrib._conditional_distribution._smooth_first_guess(
        first_guess_stacked, "cells", coords, 100
    )

    coeff1_exp = np.array([1.0, 2.0, 5.0, 4.0, 5.0, 6.0])

    np.testing.assert_equal(smoothed_guess.sel(coefficient="c1").data, coeff1_exp)
    _check_dataarray_form(
        smoothed_guess,
        "smoothed_guess",
        required_dims=["cells", "coefficient"],
        required_coords={"cells": np.arange(n_lon * n_lat), "coefficient": ["c1"]},
        shape=(
            1,
            n_lon * n_lat,
        ),
    )


def test_ConditionalDistribution_find_first_guess(default_distrib):
    rng = np.random.default_rng(0)
    n = 251
    pred = np.linspace(1, n, n)
    c1 = 2.0
    c2 = 0.1

    targ = default_distrib.expression.distrib.rvs(
        loc=c1 * pred, scale=c2, size=n, random_state=rng
    )

    pred = {"tas": xr.DataArray(pred, dims=["time"])}
    targ = xr.DataArray(targ, dims=["time"], name="tas")
    weights = xr.ones_like(targ)
    weights.name = "weight"

    first_guess = default_distrib.find_first_guess(
        predictors=pred,
        target=targ,
        weights=weights,
        first_guess=None,
        sample_dim="time",
    )

    np.testing.assert_allclose(first_guess.c1, c1, atol=1.0e-4)
    np.testing.assert_allclose(first_guess.c2, c2, atol=0.0015)


def test_ConditionalDistribution_find_first_guess_providedcoeffs(default_distrib):
    rng = np.random.default_rng(0)
    n = 251
    pred = np.linspace(1, n, n)
    c1 = 2.0
    c2 = 0.1

    targ = default_distrib.expression.distrib.rvs(
        loc=c1 * pred, scale=c2, size=n, random_state=rng
    )

    pred = {"tas": xr.DataArray(pred, dims=["time"])}
    targ = xr.DataArray(targ, dims=["time"], name="tas")
    weights = xr.ones_like(targ)
    weights.name = "weight"

    first_guess_coeffs = xr.Dataset(
        {"c1": c1, "c2": c2},
    )

    first_guess = default_distrib.find_first_guess(
        predictors=pred,
        target=targ,
        weights=weights,
        first_guess=first_guess_coeffs,
        sample_dim="time",
    )

    np.testing.assert_allclose(first_guess.c1, c1, atol=1.0e-4)
    np.testing.assert_allclose(first_guess.c2, c2, atol=0.0015)


def test_ConditionalDistribution_compute_quality_scores(default_distrib):
    rng = np.random.default_rng(0)
    n = 251
    pred = np.linspace(1, n, n)
    c1 = 2.0
    c2 = 0.1

    targ = default_distrib.expression.distrib.rvs(
        loc=c1 * pred, scale=c2, size=n, random_state=rng
    )

    pred = {"tas": xr.DataArray(pred, dims=["time"])}
    targ = xr.DataArray(targ, dims=["time"], name="tas")
    coeffs = xr.Dataset(
        {"c1": c1, "c2": c2},
    )
    weights = xr.ones_like(targ)
    weights.name = "weight"

    default_distrib._coefficients = coeffs

    scores = default_distrib.compute_quality_scores(
        predictors=pred,
        target=targ,
        weights=weights,
        sample_dim="time",
        scores=["func_optim", "nll", "bic", "crps"],
    )

    data_vars = {
        "func_optim": -217.9307,
        "nll": -217.9307,
        "bic": -424.8105,
        "crps": 0.9363,
    }
    expected = xr.Dataset(data_vars=data_vars)

    xr.testing.assert_allclose(scores, expected, rtol=1e-4)

    # switching order should still work
    scores = ["bic", "nll"]  # crps is slow
    result = default_distrib.compute_quality_scores(
        predictors=pred,
        target=targ,
        weights=weights,
        sample_dim="time",
        scores=scores,
    )
    expected = expected.drop_vars(["crps", "func_optim"])
    xr.testing.assert_allclose(result, expected, rtol=1e-4)


def test_ConditionalDistribution_coeffs(default_distrib):
    with pytest.raises(ValueError, match="'coefficients' not set"):
        default_distrib.coefficients

    coefficients = xr.Dataset(
        {"c1": 2.0, "c2": 0.1},
    )
    default_distrib.coefficients = coefficients

    xr.testing.assert_equal(default_distrib.coefficients, coefficients)<|MERGE_RESOLUTION|>--- conflicted
+++ resolved
@@ -4,15 +4,9 @@
 import pytest
 import xarray as xr
 
-<<<<<<< HEAD
 import mesmer.distrib._conditional_distribution
-from mesmer.core.utils import _check_dataarray_form, _check_dataset_form
+from mesmer._core.utils import _check_dataarray_form, _check_dataset_form
 from mesmer.distrib import (
-=======
-import mesmer.mesmer_x._conditional_distribution
-from mesmer._core.utils import _check_dataarray_form, _check_dataset_form
-from mesmer.mesmer_x import (
->>>>>>> 6b007b62
     ConditionalDistribution,
     Expression,
     MinimizeOptions,
