--- conflicted
+++ resolved
@@ -75,16 +75,8 @@
 
 def test_weighted_mean_errors_wrong_weights(datatype):
 
-<<<<<<< HEAD
     data = data_lon_lat(datatype)
     weights = mesmer.weighted.lat_weights(data, "lat")
-=======
-    if datatype == "DataTree":
-        pytest.skip(reason="DataTree not (yet) supported in weighted_mean")
-
-    data = data_lon_lat(datatype)
-    weights = mesmer.weighted.lat_weights(data["lat"])
->>>>>>> 22d6ea17
     weights = weights.isel(lat=slice(None, -3))
 
     with pytest.raises(ValueError, match="`data` and `weights` don't exactly align."):
@@ -100,7 +92,7 @@
     data = data_lon_lat(datatype, **kwargs)
 
     y_dim = kwargs.get("y_dim", "lat")
-    
+
     # TODO: test where we pass DataArray weights
     # lat = (data["node"].to_dataset() if datatype == "DataTree" else data)[y_dim]
     weights = mesmer.weighted.lat_weights(data, y_dim)
@@ -109,27 +101,16 @@
 
     result = mesmer.weighted.weighted_mean(data, weights=weights, dims=dims)
 
-<<<<<<< HEAD
     if datatype == "DataTree":
         assert isinstance(result, xr.DataTree)
         result = result["node"].to_dataset()
-=======
-    # if datatype == "DataTree":
-    #     assert isinstance(result, xr.DataTree)
-    #     result = result["node"].to_dataset()
->>>>>>> 22d6ea17
 
     if datatype in ("DataTree", "Dataset"):
         # ensure scalar is not broadcast
         assert result.scalar.ndim == 0
 
-<<<<<<< HEAD
-        # TODO: enable again after https://github.com/pydata/xarray/pull/10219
-        if datatype != "DataTree":
-=======
         # NOTE: DataTree attrs fixed in https://github.com/pydata/xarray/pull/10219
         if datatype != "DataTree" or Version(xr.__version__) > Version("2025.3.1"):
->>>>>>> 22d6ea17
             assert result.attrs == {"key": "ds_attrs"}
 
         result_da = result.data
@@ -144,24 +125,12 @@
 
 def test_calc_weighted_mean_default(datatype):
 
-<<<<<<< HEAD
-=======
-    if datatype == "DataTree":
-        pytest.skip(reason="DataTree not (yet) supported in weighted_mean")
-
->>>>>>> 22d6ea17
     _test_weighted_mean(datatype)
 
 
 @pytest.mark.parametrize("x_dim", ("x", "lon"))
 @pytest.mark.parametrize("y_dim", ("y", "lat"))
 def test_calc_weighted_mean(datatype, x_dim, y_dim):
-<<<<<<< HEAD
-=======
-
-    if datatype == "DataTree":
-        pytest.skip(reason="DataTree not (yet) supported in weighted_mean")
->>>>>>> 22d6ea17
 
     _test_weighted_mean(
         datatype,
@@ -174,15 +143,9 @@
 
     if datatype == "DataTree":
         pytest.skip(reason="DataTree not (yet) supported in weighted_mean")
-<<<<<<< HEAD
 
     data = data_lon_lat(datatype)
 
-=======
-
-    data = data_lon_lat(datatype)
-
->>>>>>> 22d6ea17
     lat = (data["node"].to_dataset() if datatype == "DataTree" else data).lat
     weights = xr.ones_like(lat)
 
