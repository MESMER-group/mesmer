--- conflicted
+++ resolved
@@ -48,11 +48,7 @@
 )
 def test_lambda_function(coeffs, T, expected):
 
-<<<<<<< HEAD
-    result = lambda_function(coeffs, T)
-=======
     result = mesmer.stats.lambda_function(coeffs[0], coeffs[1], t)
->>>>>>> ee2916c7
     np.testing.assert_allclose(result, expected)
 
     def old_lambda_function(coeffs, T):
@@ -72,21 +68,12 @@
 
     result = _yeo_johnson_optimize_lambda_np(monthly_residuals, yearly_T)
     # to test viability
-<<<<<<< HEAD
     expected = np.array([[0, 0]])
     np.testing.assert_allclose(result, expected, atol=1e-2)
 
     # to test numerical stability
     expected_exact = np.array([[-0.001162, -0.001162]])  # [[-0.001099, -0.001224]])
     np.testing.assert_allclose(result, expected_exact, atol=1e-6)
-=======
-    expected = np.array([1, 0])
-    np.testing.assert_allclose(result, expected, atol=1e-2)
-
-    # to test numerical stability
-    expected_exact = np.array([9.976913e-01, -1.998520e-05])
-    np.testing.assert_allclose(result, expected_exact, atol=1e-7)
->>>>>>> ee2916c7
 
 
 @pytest.mark.parametrize(
@@ -101,12 +88,7 @@
         (0, [0.9, 1.1]),  # no skew
     ],
 )
-<<<<<<< HEAD
-def test_yeo_johnson_optimize_lambda(skew, bounds):
-    # test if the power transformer actually reduces the skewness
-=======
 def test_yeo_johnson_optimize_lambda_np(skew, bounds):
->>>>>>> ee2916c7
     np.random.seed(0)
     n_years = 100_000
 
@@ -128,12 +110,7 @@
     # NOTE: testing trivial transform with lambda = 1
     n_ts = 20
 
-<<<<<<< HEAD
-    pt = PowerTransformerVariableLambda(standardize=False)
-    pt.coeffs_ = np.tile([0, 0], (n_gridcells, 1))
-=======
     lambdas = np.tile([1], (n_ts))
->>>>>>> ee2916c7
 
     monthly_residuals = np.ones(n_ts)
 
@@ -255,14 +232,9 @@
     rng = np.random.default_rng(0)
     np.random.seed(0)  # for scipy
 
-<<<<<<< HEAD
-    # create random data with a different skew for each cell
-    skew = rng.uniform(-2, 2, size=(n_cells, 1))
-=======
     # create random data with a skew
     skew = rng.uniform(-5, 5, size=(n_cells, 1))
 
->>>>>>> ee2916c7
     ts_array = sp.stats.skewnorm.rvs(skew, size=(n_cells, n_timesteps))
 
     LON, LAT = np.meshgrid(np.arange(n_lon), np.arange(n_lat))
@@ -322,48 +294,4 @@
         ndim=2,
         required_dims=("cells",),
         shape=(12, n_gridcells),
-<<<<<<< HEAD
-    )
-
-    # old method
-    # NOTE: remove this once we remove the old method
-    power_trans_old = []
-    for mon in range(12):
-        pt = power_transformer.PowerTransformerVariableLambda(standardize=False)
-        power_trans_old.append(
-            pt.fit(
-                monthly_residuals.values.T[mon::12, :], yearly_T.values.T, n_gridcells
-            )
-        )
-
-    # transform
-    transformed_old = []
-    for mon in range(12):
-        transformed_old.append(
-            power_trans_old[mon].transform(
-                monthly_residuals.values.T[mon::12, :], yearly_T.values.T
-            )
-        )
-
-    for mon in range(12):
-        np.testing.assert_equal(
-            transformed_old[mon], transformed.transformed.values.T[mon::12, :]
-        )
-
-    # inverse transform
-    # inverse_transformed_old = []
-    # for mon in range(12):
-    #     inverse_transformed_old.append(
-    #         power_trans_old[mon].inverse_transform(
-    #             transformed_old[mon], yearly_T.values.T
-    #         )
-    #     )
-
-    # for mon in range(12):
-    #     np.testing.assert_allclose(
-    #         inverse_transformed_old[mon],
-    #         inverse_transformed.inverted.values.T[mon::12, :],
-    #     )
-=======
-    )
->>>>>>> ee2916c7
+    )