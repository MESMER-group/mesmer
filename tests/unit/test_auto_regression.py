--- conflicted
+++ resolved
@@ -4,11 +4,6 @@
 import pandas as pd
 import pytest
 import xarray as xr
-<<<<<<< HEAD
-from packaging.version import Version
-=======
-from datatree import DataTree, map_over_subtree
->>>>>>> 615a0c75
 
 import mesmer
 from mesmer.core._datatreecompat import DataTree
