--- conflicted
+++ resolved
@@ -1,10 +1,6 @@
 import numpy as np
 import pytest
-<<<<<<< HEAD
-from scipy.stats import binom, hypergeom, genextreme, laplace, truncnorm
-=======
-from scipy.stats import beta, gamma, genextreme, laplace, truncnorm
->>>>>>> d9b820f7
+from scipy.stats import beta, binom, gamma, hypergeom, genextreme, laplace, truncnorm
 
 from mesmer.mesmer_x import Expression, distrib_cov
 from mesmer.mesmer_x.train_l_distrib_mesmerx import _smooth_data
@@ -154,7 +150,6 @@
     np.testing.assert_allclose(result, expected, rtol=0.52)
 
 
-<<<<<<< HEAD
 def test_fg_binom():
     rng = np.random.default_rng(0)
     n = 251
@@ -196,7 +191,8 @@
     expected = [M, n_draws, n_success]
 
     np.testing.assert_allclose(result, expected, rtol=0.1)
-=======
+
+
 def test_first_guess_beta():
     rng = np.random.default_rng(0)
     n = 251
@@ -259,7 +255,6 @@
     expected = [a]
 
     np.testing.assert_allclose(result, expected, rtol=0.02)
->>>>>>> d9b820f7
 
 
 def test_fg_fun_scale_laplace():
