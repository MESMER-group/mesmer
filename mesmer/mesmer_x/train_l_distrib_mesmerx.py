--- conflicted
+++ resolved
@@ -493,13 +493,8 @@
 
         if (threshold_min_proba <= 0) or (1 < threshold_min_proba):
             raise ValueError("`threshold_min_proba` must be in [0;1[")
-<<<<<<< HEAD
 
         self.threshold_min_proba = threshold_min_proba
-=======
-        else:
-            self.threshold_min_proba = threshold_min_proba
->>>>>>> 8483c1f9
 
         # preparing information on boundaries
         self.boundaries_params = self.expr_fit.boundaries_parameters
