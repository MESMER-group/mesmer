--- conflicted
+++ resolved
@@ -662,13 +662,9 @@
         # checking set boundaries on coefficients
         for coeff in self.boundaries_coeffs:
             bottom, top = self.boundaries_coeffs[coeff]
-<<<<<<< HEAD
+
+            # TODO: move this check to __init__
             if coeff not in self.expr_fit.coefficients_list:
-=======
-
-            # TODO: move this check to __init__
-            if coeff not in self.expr_fit.list_coefficients:
->>>>>>> 8483c1f9
                 raise ValueError(
                     f"Provided wrong boundaries on coefficient, {coeff}"
                     " does not exist in expr_fit"
