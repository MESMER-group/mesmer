# MESMER, land-climate dynamics group, S.I. Seneviratne
# Copyright (c) 2021 ETH Zurich, MESMER contributors listed in AUTHORS.
# Licensed under the GNU General Public License v3.0 or later see LICENSE or
# https://www.gnu.org/licenses/
"""
Refactored code for the training of distributions

"""

import math

import numpy as np
import scipy as sp
import xarray as xr

_DISCRETE_DISTRIBUTIONS = sp.stats._discrete_distns._distn_names
_CONTINUOUS_DISTRIBUTIONS = sp.stats._continuous_distns._distn_names

_ALL_DISTRIBUTIONS = _DISCRETE_DISTRIBUTIONS + _CONTINUOUS_DISTRIBUTIONS

<<<<<<< HEAD
_NUMBERS = ["0", "1", "2", "3", "4", "5", "6", "7", "8", "9"]
=======
_DIGITS = ["0", "1", "2", "3", "4", "5", "6", "7", "8", "9"]
>>>>>>> 8483c1f9


class Expression:

    def __init__(self, expr, expr_name):
        """conditional distribution: definition, interpretation and evaluation

        When initialized, the class identifies the distribution, inputs, parameters and
        coefficients. Then, the next function would be evaluate(coefficients, inputs,
        forced_shape) to assess the distribution given the provided values of
        coefficients & inputs. NB language: the distribution depends on parameters
        (loc, scale, etc), that are functions of inputs and coefficients.

        Parameters
        ----------
        expr : str
            string describing the expression that will be used. Existing methods for
            flexible conditional distributions don't provide the level of flexibility
            that MESMER-X uses.
            Requirements to follow to have the expression being understood:

            - distribution: must be the name of a distribution in scipy stats (discrete
              or continuous): https://docs.scipy.org/doc/scipy/reference/stats.html

            - parameters: all names for the parameters of the distributions must be
              provided: loc, scale, shape, mu, a, b, c, etc.

            - coefficients: must be named "c#", with # being the number of the
              coefficient: e.g. c1, c2, c3.

            - inputs: any string that can be written as a variable in python, and
              surrounded with "__": e.g. __GMT__, __X1__, __gmt_tm1__, but NOT
              __gmt-1__, __#days__, __GMT, _GMT_ etc.

            - equations: the equations for the evolutions must be written as it would be
              normally. Names of packages should be included.
              spaces dont matter in the equations

        expr_name : str
            Name of the expression.

        Notes
        -----
        - Forcing values of certain parameters (eg scale) to be positive: to implement
          in class 'expression'?
        - Forcing values of certain parameters (eg mu for poisson) to be integers: to
          implement in class 'expression'?
        - Reasons for not using sympy:
          - sympy.stats does not have all required distributions (e.g. GEV) & all
            required functions (e.g. log-likelihood)
            -> so using scipy distributions with parameters as sympy expressions
          - but these expressions dont deal well with numpy array, or even less with
            xarray -> could, but tedious.
          - And the result would be significantly slower than with numpy/xarray based
            approaches like here.

        Examples
        --------
        - "genextreme(loc=c1 + c2 * __pred1__, scale=c3 + c4 * __pred2__**2, c=c5)"
        - "norm(loc=c1 + (c2 - c1) / ( 1 + np.exp(c3 * __GMT_t__ + c4 * __GMT_tm1__ - c5) ), scale=c6)"
        - "exponpow(loc=c1, scale=c2+np.min([np.max(np.mean([__GMT_tm1__,__GMT_tp1__],axis=0)), math.gamma(__XYZ__)]), b=c3)"
        """

        # basic initalization
        self.expression = expr
        self.expression_name = expr_name

        # identify distribution
        self.interpret_distrib()

        # identify parameters
        self.find_parameters_list()
        self.find_expr_parameters()

        # identify coefficients
        self.find_coefficients()

        # identify inputs
        self.find_inputs()

        # correct expressions of parameters
        self.correct_expr_parameters()

    def interpret_distrib(self):
        """interpreting the expression"""

        dist = str.split(self.expression, "(")[0]

        if dist not in _ALL_DISTRIBUTIONS:
            raise AttributeError(
                f"Could not find distribution '{dist}'."
                " Please provide a distribution written as in scipy.stats:"
                " https://docs.scipy.org/doc/scipy/reference/stats.html"
            )

        self.distrib = getattr(sp.stats, dist)
        self.is_distrib_discrete = self.distrib in _DISCRETE_DISTRIBUTIONS

    def find_expr_parameters(self):

        # removing spaces that would hinder the identification
        tmp_expression = self.expression.replace(" ", "")

        # removing distribution part
        tmp_expression = "(".join(str.split(tmp_expression, "(")[1:])
        tmp_expression = ")".join(str.split(tmp_expression, ")")[:-1])

        # identifying groups
        sub_expressions = str.split(tmp_expression, ",")

        self.parameters_expressions = {}
        for sub_exp in sub_expressions:
            param, sub = str.split(sub_exp, "=")
            if param in self.parameters_list:
                self.parameters_expressions[param] = sub
            else:
                raise ValueError(
                    f"The parameter {param} is not part of prepared expression in scipy.stats:"
                    " https://docs.scipy.org/doc/scipy/reference/generated/scipy.stats."
                    f" of the distribution '{self.distrib.name}'"
                )

        # recommend not to try to fill in missing information on parameters with
        # constant parameters, but to raise a ValueError instead.
        for pot_param in self.parameters_list:
            if pot_param not in self.parameters_expressions.keys():
<<<<<<< HEAD
                raise ValueError(f"No information provided for {pot_param}")
=======
                raise ValueError(f"No information provided for `{pot_param}`")
>>>>>>> 8483c1f9

    def find_parameters_list(self):
        """
        List parameters for scipy.stats.distribution.
            distribution: a string or scipy.stats distribution object.

        Returns
            A list of distribution parameter strings.

        Based on the code available at: https://github.com/scipy/scipy/issues/9575
        """
        # identifies parameters of the distribution
        if isinstance(self.distrib, str):
            self.distrib = getattr(sp.stats, self.distrib)

        if self.distrib.shapes:
            self.parameters_list = [
                name.strip() for name in self.distrib.shapes.split(",")
            ]
        else:
            self.parameters_list = []

        if self.distrib.name in _DISCRETE_DISTRIBUTIONS:
            self.parameters_list += ["loc"]
        elif self.distrib.name in _CONTINUOUS_DISTRIBUTIONS:
            self.parameters_list += ["loc", "scale"]
        else:
            raise AttributeError(
                "Distribution name not found in discrete or continuous lists."
            )

        # prepary basic boundaries on parameters: incomplete, did not find a way to
        # evaluate automatically the limits on shape parameters

        self.boundaries_parameters = {
            p: [-np.inf, np.inf] for p in self.parameters_list
        }

        # scale must be positive
        if "scale" in self.boundaries_parameters:
            self.boundaries_parameters["scale"][0] = 0

    def find_coefficients(self):
        """
        coefficients are supposed to be written as "c#", with "#" being a number.
        """

        self.coefficients_list, self.coefficients_dict = [], {}

        for param in self.parameters_expressions:
            self.coefficients_dict[param] = []
            # iniatilize detection
            cf = ""

            # adding one space at the end to append the last coefficient
            for pep in self.parameters_expressions[param] + " ":

                if pep == "c":
                    # starting expression for a coefficient
                    cf = "c"
<<<<<<< HEAD
                elif (cf == "c") and (pep in _NUMBERS):
=======
                elif (cf == "c") and (pep in _DIGITS):
>>>>>>> 8483c1f9
                    # continuing expression for a coefficient
                    cf += pep
                else:
                    if cf not in ["", "c"]:

                        # ending expression for a coefficient
                        if cf not in self.coefficients_list:
                            self.coefficients_list.append(cf)
                            self.coefficients_dict[param].append(cf)

                        cf = ""
                    else:
                        # not a coefficient, move to the next
                        pass

    def find_inputs(self):

        self.inputs_list = []

        for param in self.parameters_expressions:
            terms = str.split(self.parameters_expressions[param], "__")
            for i in np.array(terms)[np.arange(1, len(terms), 2)]:
                if i not in self.inputs_list:
                    self.inputs_list.append(i)

        # require a specific order for use in correct_expr_parameters
        self.inputs_list.sort(key=len, reverse=True)

    def correct_expr_parameters(self):
        # list of inputs and coefficients, sorted by descending length, to be sure that
        # when removing them, will remove the good ones and not those with their short
        # name contained in the long name of another

        tmp_list = self.inputs_list + self.coefficients_list + ["__"]
        tmp_list.sort(key=len, reverse=True)

        # making sure that the expression will be understood
        for param in self.parameters_expressions:

            # 1. checking the names of packages
            expr = self.parameters_expressions[param]

            # removing inputs and coefficients
            for x in tmp_list:
                expr = expr.replace(x, "")

            # reading this condensed expression to find terms to replace
            dico_replace, t = {}, ""  # initialization

            # adding one space at the end to treat the last term
            for ex in expr + " ":

                # TODO: could do this using regular expressions
<<<<<<< HEAD
                if ex in ["(", ")", "[", "]", "+", "-", "*", "/", "%"] + _NUMBERS:
=======
                if ex in ["(", ")", "[", "]", "+", "-", "*", "/", "%"] + _DIGITS:
>>>>>>> 8483c1f9
                    # this is a readable character that will not be an issue to read
                    if t not in ["", " "]:
                        # a term is here, and needs to be confirmed as readable
                        if t.startswith("np."):
                            if t[len("np.") :] not in vars(np):
                                raise ValueError(
                                    f"Proposed a numpy function that doesnt exist: {t}"
                                )
                            else:
                                # nothing to replace, can go with that
                                pass
                        elif t.startswith("math."):
                            if t[len("math.") :] not in vars(math):
                                raise ValueError(
                                    f"Proposed a math function that doesnt exist: {t}"
                                )
                            else:
                                # nothing to replace, can go with that
                                pass
                        elif t in vars(np):
                            dico_replace[t] = "np." + t
                        elif t in vars(math):
                            dico_replace[t] = "math." + t
                        else:
                            raise ValueError(
                                f"The term {t} appears in {self.parameters_expressions[param]},"
                                " but couldnt find an equivalent in numpy or math."
                            )
                    else:
                        # was a readable character, is still a readable character,
                        # nothing to do
                        pass
                else:
                    t += ex

                # TODO: would make sense to invert the logic here - move building 't'
                # above the validity check

            # list of replacements in correct order
            tmp = list(dico_replace.keys())
            tmp.sort(key=len, reverse=True)

            # replacing
            for t in tmp:
                self.parameters_expressions[param] = self.parameters_expressions[
                    param
                ].replace(t, dico_replace[t])

            # 2. replacing names of inputs in expressions
            for i in self.inputs_list:
                self.parameters_expressions[param] = self.parameters_expressions[
                    param
                ].replace("__" + i + "__", i)

    def evaluate(self, coefficients_values, inputs_values, forced_shape=None):
        """
        Evaluates the distribution with the provided inputs and coefficients

        Parameters
        ----------
        coefficients_values : dict | xr.Dataset(c_i) | list of values
            Coefficient arrays or scalars. Can have the following form
            - dict(c_i = values or np.array())
            - xr.Dataset(c_i)
            - list of values
        inputs_values : dict | xr.Dataset
            Input arrays or scalars. Can be passed as
            - dict(inp_i = values or np.array())
            - xr.Dataset(inp_i)
        forced_shape : None | tuple or list of dimensions
            coefficients_values and inputs_values for transposition of the shape

        Warnings
        --------
        with xarrays for coefficients_values and inputs_values, the outputs with have
        for shape first the one of the coefficient, then the one of the inputs
        --> trying to avoid this issue with 'forced_shape'
        """

        # TODO:
        # - use broadcasting
        # - can we avoid using exec & eval?
        # - only parse the values once? (to avoid doing it repeatedly)
        # - don't allow list of coefficients_values

        # Check 1: are all the coefficients provided?
        if isinstance(coefficients_values, (dict, xr.Dataset)):
            # case where provide explicit information on coefficients_values
            for c in self.coefficients_list:
                if c not in coefficients_values:
                    raise ValueError(f"Missing information for the coefficient: '{c}'")
        else:
            # case where a vector is provided, used for the optimization performed
            # during the training
            if len(coefficients_values) != len(self.coefficients_list):
                raise ValueError("Inconsistent information for the coefficients_values")

            coefficients_values = {
                c: coefficients_values[i] for i, c in enumerate(self.coefficients_list)
            }

        # Check 2: are all the inputs provided?
        for i in self.inputs_list:
            if i not in inputs_values:
                raise ValueError(f"Missing information for the input: '{i}'")

        # Check 3: do the inputs have the same shape
        shapes = {inputs_values[i].shape for i in self.inputs_list}
        if len(shapes) > 1:
            raise ValueError("Different shapes of inputs detected.")

        # Evaluation 1: coefficients
        for c in coefficients_values:
            exec(c + " = coefficients_values[c]")

        # Evaluation 2: inputs
        for i in inputs_values:
            exec(i + " = inputs_values[i]")

        # Evaluation 3: parameters
        self.parameters_values = {}
        for param in self.parameters_list:
            # may need to silence warnings here, to avoid spamming
            self.parameters_values[param] = eval(self.parameters_expressions[param])

        # Correcting shapes 1: scalar parameters must have the shape of the inputs
        if len(self.inputs_list) > 0:

            for param in self.parameters_list:
                param_value = self.parameters_values[param]

                # TODO: use np.ndim(param_value) ==  0? (i.e. isscalar)
                if isinstance(param_value, (int, float)) or param_value.ndim == 0:
                    if isinstance(coefficients_values, xr.Dataset) and (
                        isinstance(inputs_values, xr.Dataset)
                    ):
                        param_value = param_value * xr.ones_like(
                            inputs_values[self.inputs_list[0]]
                        )
                    else:
                        param_value = param_value * np.ones(
                            inputs_values[self.inputs_list[0]].shape
                        )

                self.parameters_values[param] = param_value

        # Correcting shapes 2: possibly forcing shape
        if len(self.inputs_list) > 0 and forced_shape is not None:

            for param in self.parameters_list:
                dims_param = [
                    d for d in forced_shape if d in self.parameters_values[param].dims
                ]
                self.parameters_values[param] = self.parameters_values[param].transpose(
                    *dims_param
                )

        # evaluation of the distribution
        return self.distrib(**self.parameters_values)


def probability_integral_transform(
    data,
    target_name,
    expr_start,
    expr_end,
    coeffs_start=None,
    preds_start=None,
    coeffs_end=None,
    preds_end=None,
):
    """
    Probability integral transform of the data given parameters of a given distribution
    into their equivalent in a standard normal distribution.

    Parameters
    ----------
    data : not sure yet what data format will be used at the end.
        Assumed to be a xarray Dataset with coordinates 'time' and 'gridpoint' and one
        2D variable with both coordinates
    target_name : str
        name of the variable to train
    expr_start : str
        string describing the starting expression
    expr_end : str
        string describing the starting expression
    preds_start : not sure yet what data format will be used at the end.
        Covariants of the starting expression. Default: empty Dataset.
    coeffs_start : xarray dataset
        Coefficients of the starting expression. Default: empty Dataset.
    preds_end : not sure yet what data format will be used at the end.
        Covariants of the ending expression. Default: empty Dataset.
    coeffs_end : xarray dataset
        Coefficients of the ending expression. Default: empty Dataset.

    Returns
    -------
    transf_inputs : not sure yet what data format will be used at the end.
        Assumed to be a xarray Dataset with coordinates 'time' and 'gridpoint' and one
        2D variable with both coordinates

    Notes
    -----
    Assumptions:
    - Context: The transformation may fail if the values are very unlikely, leading to a
      CDF equal or too close from 0 or 1, which will raise issues.
    - Current solution: During training, this problem is avoided thanks to the option
      'threshold_min_proba', meaning that all points in sample would have a minimum
      probability.
    - Limit to solution: However, if transforming a sample not used during sample, and
      in a domain not represented in the training sample, it may cause issues.
    - Additional fix: If this situation is encountered, I suggest to block the CDF
      values 'cdf_item' within a domain: values with a probability of 1.e-99 could be
      forced to 1.e-9. Unless someone has a better idea! :D
    Disclaimer:
    - TODO

    """
    # preparation of distributions
    expression_start = Expression(expr_start, "start")
    expression_end = Expression(expr_end, "end")

    if coeffs_start is None:
        coeffs_start = xr.Dataset()
    if coeffs_end is None:
        coeffs_end = xr.Dataset()

    # transformation
    out = []

    # loop to change with new data structure of MESMER
    for i, item in enumerate(data):
        data_item, scen = item
        if preds_start is None:
            preds_start_item = xr.Dataset()
        else:
            preds_start_item = preds_start[i][0]

        if preds_end is None:
            preds_end_item = xr.Dataset()
        else:
            preds_end_item = preds_end[i][0]

        print(f"Transforming {target_name}: {scen}", end="\r")

        # calculation distributions for this scenario
        distrib_start = expression_start.evaluate(
            coeffs_start, preds_start_item, forced_shape=data_item[target_name].dims
        )

        distrib_end = expression_end.evaluate(
            coeffs_end, preds_end_item, forced_shape=data_item[target_name].dims
        )

        # probabilities of the sample on the starting distribution
        cdf_item = distrib_start.cdf(data_item[target_name])

        # corresponding values on the ending distribution
        transf_item = distrib_end.ppf(cdf_item)

        # archiving
        out.append((transf_item, scen))

    return out


def weighted_median(data, weights):
    """
    Args:
      data (list or numpy.array): data
      weights (list or numpy.array): weights

    Source:
      https://gist.github.com/tinybike/d9ff1dad515b66cc0d87
      @author Jack Peterson (jack@tinybike.net)
    """
    data, weights = np.array(data).squeeze(), np.array(weights).squeeze()
    s_data, s_weights = map(np.array, zip(*sorted(zip(data, weights))))
    midpoint = 0.5 * sum(s_weights)

    if any(weights > midpoint):
        w_median = (data[weights == np.max(weights)])[0]
    else:
        cs_weights = np.cumsum(s_weights)
        idx = np.where(cs_weights <= midpoint)[0][-1]
        if cs_weights[idx] == midpoint:
            w_median = np.mean(s_data[idx : idx + 2])
        else:
            w_median = s_data[idx + 1]
    return w_median


def listxrds_to_np(listds, name_var, forcescen, coords=None):
    """
    **Temporary** function to prepare the format of inputs for training. This is meant
    to be used ONLY before the format of MESMERv1 data is confirmed.

    Parameters
    ----------
    listds : list of xr Dataset
        predictors or target.
    name_var : str
        name of the variable to select.
    forcescen : list of str
        names of the scenarios to select, in this specific order. used to ensure the
        consistency between predictors & target.
    coords : dict
        default None (no selection). Otherwise, will loop over keys & values of
        dictionary to select in listds.
    """
    # looping over scenarios
    tmp = []

    for scen in forcescen:

        # could be replaced with a while, but still a quick loop
        for item in listds:

            if item[1] == scen:
                # for each scenario, creating one unique serie: consistency of members &
                # scenarios have to be ensured while loading data
                if coords is not None:
                    tmp.append(item[0][name_var].loc[coords].values.flatten())
                else:
                    tmp.append(item[0][name_var].values.flatten())

    return np.hstack(tmp)<|MERGE_RESOLUTION|>--- conflicted
+++ resolved
@@ -18,11 +18,7 @@
 
 _ALL_DISTRIBUTIONS = _DISCRETE_DISTRIBUTIONS + _CONTINUOUS_DISTRIBUTIONS
 
-<<<<<<< HEAD
-_NUMBERS = ["0", "1", "2", "3", "4", "5", "6", "7", "8", "9"]
-=======
 _DIGITS = ["0", "1", "2", "3", "4", "5", "6", "7", "8", "9"]
->>>>>>> 8483c1f9
 
 
 class Expression:
@@ -149,11 +145,7 @@
         # constant parameters, but to raise a ValueError instead.
         for pot_param in self.parameters_list:
             if pot_param not in self.parameters_expressions.keys():
-<<<<<<< HEAD
-                raise ValueError(f"No information provided for {pot_param}")
-=======
                 raise ValueError(f"No information provided for `{pot_param}`")
->>>>>>> 8483c1f9
 
     def find_parameters_list(self):
         """
@@ -214,11 +206,7 @@
                 if pep == "c":
                     # starting expression for a coefficient
                     cf = "c"
-<<<<<<< HEAD
-                elif (cf == "c") and (pep in _NUMBERS):
-=======
                 elif (cf == "c") and (pep in _DIGITS):
->>>>>>> 8483c1f9
                     # continuing expression for a coefficient
                     cf += pep
                 else:
@@ -272,11 +260,7 @@
             for ex in expr + " ":
 
                 # TODO: could do this using regular expressions
-<<<<<<< HEAD
-                if ex in ["(", ")", "[", "]", "+", "-", "*", "/", "%"] + _NUMBERS:
-=======
                 if ex in ["(", ")", "[", "]", "+", "-", "*", "/", "%"] + _DIGITS:
->>>>>>> 8483c1f9
                     # this is a readable character that will not be an issue to read
                     if t not in ["", " "]:
                         # a term is here, and needs to be confirmed as readable
