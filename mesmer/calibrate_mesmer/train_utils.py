--- conflicted
+++ resolved
@@ -7,7 +7,6 @@
 """
 
 import numpy as np
-import xarray as xr
 
 
 def get_scenario_weights(target):
@@ -99,149 +98,6 @@
         3d array (sample, gp, targ) of targets
     """
 
-<<<<<<< HEAD
-    targ_names = list(targs.keys())
-    targ_name = targ_names[0]  # because same approach for each targ
-    pred_names = list(preds.keys())
-
-    # identify characteristics of the predictors and the targets
-    # predictors are not influenced by whether there is a single or multiple targets
-    targ = targs[targ_name]
-    scens = list(targ.keys())
-
-    # assumption: nr_runs per scen and nr_ts for these runs can vary
-    # derive weights such that each scenario receives same weight (divide by nr samples)
-    nr_samples = 0
-    wgt_scen_eq = []
-    for scen in scens:
-        nr_runs, nr_ts, nr_gps = targ[scen].shape
-        nr_samples_scen = nr_runs * nr_ts
-        wgt_scen_eq = np.append(wgt_scen_eq, np.repeat(1 / nr_runs, nr_samples_scen))
-        nr_samples += nr_samples_scen
-
-    nr_preds = len(pred_names)
-    nr_targs = len(targ_names)
-
-    # derive X (ie array of predictors)
-    if nr_preds == 0:
-        X = np.empty(0)
-    else:
-        X = np.zeros([nr_samples, nr_preds])
-        # index & name for predictors
-        for p, pred_name in enumerate(pred_names):
-            s = 0  # index for samples
-            pred_raw = preds[pred_name]  # values of predictor p
-            for scen in scens:
-                # if 1 time series per run for predictor (e.g., gv)
-                if pred_raw[scen].ndim == 2:
-                    # nr_runs*nr_ts for this specific scenario
-                    k = pred_raw[scen].shape[0] * pred_raw[scen].shape[1]
-                    X[s : s + k, p] = pred_raw[scen].flatten()
-                    s += k
-                # if single time series as predictor (e.g. gt): repeat ts as many times
-                # as runs available
-                elif pred_raw[scen].ndim == 1:
-                    nr_runs, nr_ts, nr_gps = targ[scen].shape
-                    nr_samples_scen = nr_runs * nr_ts
-                    X[s : s + nr_samples_scen, p] = np.tile(pred_raw[scen], nr_runs)
-                    s += nr_samples_scen
-                else:
-                    raise ValueError("Predictors of this shape cannot be processed.")
-
-    # derive y (i.e. array of targets)
-    y = np.zeros([nr_samples, nr_gps, nr_targs])
-    for t, targ_name in enumerate(targ_names):
-        targ = targs[targ_name]
-        s = 0
-        for scen in scens:
-            # nr_runs * nr_ts for this scenario
-            k = targ[scen].shape[0] * targ[scen].shape[1]
-            y[s : s + k, :, t] = targ[scen].reshape(k, -1)
-            s += k
-
-    return X, y, wgt_scen_eq
-
-
-def _train_l_prepare_X_y_wgteq_xr(preds, targs):
-    """As ``train_l_prepare_X_y_wgteq`` but returning xarray data objects
-
-    TODO: remove and replace by functionality in high level data array
-
-    Create single array of predictors, single array of targets, and single array of
-    weights.
-    """
-
-    targ_names = list(targs.keys())
-    targ_name = targ_names[0]  # same approach for each targ
-    pred_names = list(preds.keys())
-
-    if len(targ_names) != 1:
-        raise ValueError("Can only handle one target")
-
-    # identify characteristics of the predictors and the targets
-    # predictors are not influenced by whether there is a single or multiple targets
-    targ = targs[targ_name]
-    scens = list(targ.keys())
-
-    # assumption: nr_runs per scen and nr_ts for these runs can vary
-    # derive weights such that each scenario receives same weight (divide by nr samples)
-    nr_samples = 0
-    wgt_scen_eq = []
-    for scen in scens:
-        nr_runs, nr_ts, nr_gps = targ[scen].shape
-        nr_samples_scen = nr_runs * nr_ts
-        wgt_scen_eq = np.append(wgt_scen_eq, np.repeat(1 / nr_runs, nr_samples_scen))
-        nr_samples += nr_samples_scen
-
-    wgt_scen_eq = xr.DataArray(wgt_scen_eq, dims="sample")
-
-    nr_preds = len(pred_names)
-
-    # derive X (ie array of predictors)
-    X = dict()
-    if nr_preds == 0:
-        raise NotImplementedError("Cannot handle 0 predictors.")
-    else:
-
-        # index & name for predictors
-        for p, pred_name in enumerate(pred_names):
-
-            # values of predictor p
-            pred_raw = preds[pred_name]
-
-            out = list()
-            for scen in scens:
-                # if 1 time series per run for predictor (e.g., gv)
-                if pred_raw[scen].ndim == 2:
-                    out.append(pred_raw[scen].flatten())
-
-                # if single time series as predictor (e.g. gt): repeat ts as many times
-                # as runs available
-                elif pred_raw[scen].ndim == 1:
-                    nr_runs = targ[scen].shape[0]
-                    out.append(np.tile(pred_raw[scen], nr_runs))
-                else:
-                    raise ValueError("Predictors of this shape cannot be processed.")
-
-            out = np.concatenate(out)
-            X[pred_name] = xr.DataArray(out, dims="sample")
-
-    # derive y (i.e. array of targets)
-    y = dict()
-    for t, targ_name in enumerate(targ_names):
-        targ = targs[targ_name]
-
-        out = list()
-        for scen in scens:
-            # get rid of unused 'targ' dimension
-            out.append(targ[scen].squeeze())
-
-        out = np.concatenate(out)
-
-        y[targ_name] = xr.DataArray(out, dims=("sample", "cell"))
-
-    return X, y, wgt_scen_eq
-=======
     # can only be one target at the moment
     targ_name = list(targs.keys())[0]
 
@@ -249,5 +105,4 @@
 
     y = {key: _stack_target(targ) for key, targ in targs.items()}
 
-    return X, y
->>>>>>> db6541b3
+    return X, y