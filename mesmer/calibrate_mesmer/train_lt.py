# MESMER, land-climate dynamics group, S.I. Seneviratne
# Copyright (c) 2021 ETH Zurich, MESMER contributors listed in AUTHORS.
# Licensed under the GNU General Public License v3.0 or later see LICENSE or
# https://www.gnu.org/licenses/
"""
Functions to train local trends module of MESMER.
"""


import os

import joblib

<<<<<<< HEAD
from mesmer.calibrate_mesmer.train_utils import _train_l_prepare_X_y_wgteq_xr
from mesmer.core.linear_regression import _fit_linear_regression_xr
=======
from mesmer.calibrate_mesmer.train_utils import (
    get_scenario_weights,
    stack_predictors_and_targets,
)
>>>>>>> db6541b3


def train_lt(preds, targs, esm, cfg, save_params=True):
    """
    Derive local trends (i.e., forced response) parameters for given ESM for given set
    of targets and predictors.

    Parameters
    ----------
    preds : dict
        nested dictionary of predictors with keys

        - [pred][scen]  (1d/ 2d arrays (time)/(run, time) of predictor for specific
          scenario)
    targs : dict
        nested dictionary of targets with keys

        - [targ][scen] (3d array (run, time, gp) of target for specific scenario)
    esm : str
        associated Earth System Model (e.g., "CanESM2" or "CanESM5")
    cfg : module
        config file containing metadata
    save_params : bool, optional
        determines if parameters are saved or not, default = True

    Returns
    -------
    params_lt : dict
        dictionary with the trained local trend parameters

        - ["targs"] (emulated variables, str)
        - ["esm"] (Earth System Model, str)
        - ["method"] (applied method, str)
        - ["method_each_gp_sep"] (states if method is applied to each grid point
          separately, bool)
        - ["preds"] (predictors, list of strs)
        - ["scenarios"] (emission scenarios used for training, list of strs)
        - [xx] additional params depend on method employed
        - ["full_model_contains_lv"] (whether the full model contains part of the local
          variability module, bool)
    params_lv : dict, optional
        dictionary of local variability paramters which are derived together with the
        local trend parameters

        - ["targs"] (emulated variables, str)
        - ["esm"] (Earth System Model, str)
        - ["method"] (applied method, str)
        - ["preds"] (predictors, list of strs)
        - ["scenarios"] (emission scenarios used for training, list of strs)
        - ["part_model_in_lt"] (states if part of the model is saved in params_lt, bool)
        - ["method_lt_each_gp_sep"] (states if local trends method is applied to each
          grid point separately, bool)

    Notes
    -----
    - Assumptions:
        - all targets use same approach and same predictors
        - each predictor and each target has the same scenarios as keys
        - all available scenarios are used for training
        - in predictor list: local trend predictors belong before local variability
          predictors (if there are any)
        - identified parameters are valid for all training scenarios
        - if historical data is used for training, it has its own scenario
        - either each scenario is given the same weight or each time step
    - TODO:
        - find better way to deal with the assumption that local trend predictors belong
          before local variability predictors (e.g., add check on whether this
          assumption is fulfilled or rewrite code such that no longer necessary)

    """

    targ_names = list(targs.keys())
    targ_name = targ_names[0]  # because same approach for each targ
    pred_names = list(preds.keys())

    # specify necessary variables from config file
    wgt_scen_tr_eq = cfg.wgt_scen_tr_eq
    method_lt = cfg.methods[targ_name]["lt"]
    method_lv = cfg.methods[targ_name]["lv"]
    method_lt_each_gp_sep = cfg.method_lt_each_gp_sep

    preds_lt = []
    preds_lv = []
    # for now only gt/gv implemented, but could easily extend to rt/rv (regional) lt/lv
    # (local)  if wanted such preds
    for pred in pred_names:
        if "gt" in pred:
            preds_lt.append(pred)
        elif "gv" in pred:
            preds_lv.append(pred)

    scenarios_tr = list(targs[targ_name].keys())

    # initialize parameters dictionary and fill in the metadata which does not depend on
    # the applied method
    params_lt = {}
    params_lt["targs"] = targ_names
    params_lt["esm"] = esm
    params_lt["method"] = method_lt
    params_lt["method_each_gp_sep"] = method_lt_each_gp_sep
    params_lt["preds"] = preds_lt
    params_lt["scenarios"] = scenarios_tr

    # check if parameters for local variability module have been derived too, if yes,
    # initialize params_lv
    if method_lt in method_lv:
        params_lt["full_model_contains_lv"] = True

        params_lv = {}
        params_lv["targs"] = targ_names
        params_lv["esm"] = esm
        params_lv["method"] = method_lv
        params_lv["preds"] = preds_lv
        params_lv["scenarios"] = scenarios_tr
        params_lv["part_model_in_lt"] = True
        params_lv["method_lt_each_gp_sep"] = method_lt_each_gp_sep

    else:
        params_lt["full_model_contains_lv"] = False
        params_lv = {}  # only initiate empty dictionary

    # prepare predictors and targets such that they can be ingested into the training
    # function
<<<<<<< HEAD
    X, y, wgt_scen_eq = _train_l_prepare_X_y_wgteq_xr(preds, targs)
=======
    X, y = stack_predictors_and_targets(preds, targs)
    # temporary workaround, will be removed again with #141
    y = np.stack(list(y.values()), axis=2)
    X = np.stack(list(X.values()), axis=1)
>>>>>>> db6541b3

    wgt_scen_eq = get_scenario_weights(targs[targ_name])
    # prepare weights for individual runs
    if wgt_scen_tr_eq is False:
        wgt_scen_eq[:] = 1
        # if each scen does not get the same weight, each sample gets it instead

    # train the full model + save it (may also contain lv module parts)
    if method_lt_each_gp_sep and method_lt == "OLS":

        # initialize the regression coefficient dictionaries
        params_lt["intercept"] = {}
        for pred in params_lt["preds"]:
            params_lt[f"coef_{pred}"] = {}
        for pred in params_lv["preds"]:
            params_lv[f"coef_{pred}"] = {}

        # NOTE: atm only one target can be and is present
        for targ_idx, targ in enumerate(params_lt["targs"]):
            reg_xr = _fit_linear_regression_xr(
                predictors=X,
                target=y[targ],
                dim="sample",
                weights=wgt_scen_eq,
            )

            params_lt["intercept"][targ] = reg_xr.intercept.values

            for pred in params_lt["preds"]:
                params_lt[f"coef_{pred}"][targ] = reg_xr[pred].values

            for pred in params_lv["preds"]:
                params_lv[f"coef_{pred}"][targ] = reg_xr[pred].values

    # save the local trend paramters if requested
    if save_params:
        dir_mesmer_params = cfg.dir_mesmer_params
        dir_mesmer_params_lt = dir_mesmer_params + "local/local_trends/"
        # check if folder to save params in exists, if not: make it
        if not os.path.exists(dir_mesmer_params_lt):
            os.makedirs(dir_mesmer_params_lt)
            print("created dir:", dir_mesmer_params_lt)
        filename_parts = [
            "params_lt",
            method_lt,
            *preds_lt,
            *targ_names,
            esm,
            *scenarios_tr,
        ]
        filename_params_lt = dir_mesmer_params_lt + "_".join(filename_parts) + ".pkl"
        joblib.dump(params_lt, filename_params_lt)

        # check if local variability parameters need to be saved too
        # overwrites lv module if already exists, i.e., assumption: lt before lv
        if len(params_lv) > 0:
            dir_mesmer_params_lv = dir_mesmer_params + "local/local_variability/"
            # check if folder to save params in exists, if not: make it
            if not os.path.exists(dir_mesmer_params_lv):
                os.makedirs(dir_mesmer_params_lv)
                print("created dir:", dir_mesmer_params_lv)
        filename_parts = [
            "params_lv",
            method_lv,
            *preds_lv,
            *targ_names,
            esm,
            *scenarios_tr,
        ]
        filename_params_lv = dir_mesmer_params_lv + "_".join(filename_parts) + ".pkl"
        joblib.dump(params_lv, filename_params_lv)

    if len(params_lv) > 0:
        return params_lt, params_lv
    else:
        return params_lt<|MERGE_RESOLUTION|>--- conflicted
+++ resolved
@@ -10,16 +10,13 @@
 import os
 
 import joblib
-
-<<<<<<< HEAD
-from mesmer.calibrate_mesmer.train_utils import _train_l_prepare_X_y_wgteq_xr
-from mesmer.core.linear_regression import _fit_linear_regression_xr
-=======
+import xarray as xr
+
 from mesmer.calibrate_mesmer.train_utils import (
     get_scenario_weights,
     stack_predictors_and_targets,
 )
->>>>>>> db6541b3
+from mesmer.core.linear_regression import _fit_linear_regression_xr
 
 
 def train_lt(preds, targs, esm, cfg, save_params=True):
@@ -143,16 +140,15 @@
 
     # prepare predictors and targets such that they can be ingested into the training
     # function
-<<<<<<< HEAD
-    X, y, wgt_scen_eq = _train_l_prepare_X_y_wgteq_xr(preds, targs)
-=======
     X, y = stack_predictors_and_targets(preds, targs)
-    # temporary workaround, will be removed again with #141
-    y = np.stack(list(y.values()), axis=2)
-    X = np.stack(list(X.values()), axis=1)
->>>>>>> db6541b3
+    # TODO: use DataArray objects throughout the code
+    X = {key: xr.DataArray(value, dims="sample") for key, value in X.items()}
+    y = {key: xr.DataArray(value, dims=("sample", "cell")) for key, value in y.items()}
 
     wgt_scen_eq = get_scenario_weights(targs[targ_name])
+    # TODO: use DataArray objects throughout the code
+    wgt_scen_eq = xr.DataArray(wgt_scen_eq, dims="sample")
+
     # prepare weights for individual runs
     if wgt_scen_tr_eq is False:
         wgt_scen_eq[:] = 1
