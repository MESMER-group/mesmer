import numpy as np

# from tqdm import tqdm
from joblib import Parallel, delayed
from scipy.optimize import minimize, rosen_der
from sklearn.preprocessing import PowerTransformer, StandardScaler


def lambda_function(coeffs, local_yearly_T):
    return 2 / (1 + coeffs[0] * np.exp(local_yearly_T * coeffs[1]))


class PowerTransformerVariableLambda(PowerTransformer):
    """Apply a power transform gridcellwise to make monthly residuals more Gaussian-like.
    The class inherits from Sklearn's Power transofrmer class. It is modified
    to allow for transformation parameters (lambda) which have a functional
    dependency on spatially resolved yearly mean temperature.
    Every month requires its own PowerTransform.

    Please refer to [1] for a description of the  Power transformer class.
    Please refer to [2] for an explanation of the modifications.

    Parameters
    ----------
    **kwargs :
        refer to the Power Transformer class to see a full list of possible options

    Attributes
    ----------
    coeffs_ : ndarray of shape (n_gridcell, n_coefficients)
        The coefficients to calculate lambda depending on the local yearly temperature.
        Defined via function lambda_function(coeff, local_yearly_T) as exponential dependency following [2]:
            def lambda_function(coeff, local_yearly_T):
                return(2/(1+coeff[0]*np.exp(local_yearly_T*coeff[1])))
            and n_coefficients = 2
    lambdas_ : ndarray of float of shape (n_gridcell, n_years)
        The parameters of the power transformation for each gridcell, calculated using lambda_function.

    References
    ----------
    .. [1] https://scikit-learn.org/stable/modules/generated/sklearn.preprocessing.PowerTransformer.html
    .. [2] Nath, S., Lejeune, Q., Beusch, L., Schleussner, C. F., & Seneviratne, S. I. (2021).
           MESMER-M: an Earth System Model emulator for spatially resolved monthly temperatures.
           Earth System Dynamics Discussions, 1-38..
    Examples
    --------
    TBD
    """

    # TODO: we dont actually save the lambdas anywhere, should we? then adjust documentation

    def __init__(self, **kwargs):
        super().__init__(self, **kwargs)

    def fit(self, monthly_residuals, yearly_T, n_gridcells):
        """Estimate the optimal parameter lambda for each gridcell, given
        temperature residuals for one month of the year.
        The optimal lambda parameter for minimizing skewness is estimated on
        each gridcell independently using maximum likelihood.
        Parameters
        ----------
        monthly_residuals : ndarray of shape (n_years, n_gridcells)
            Monthly residuals after removing harmonic model fits, used to fit for the optimal transformation parameters (lambdas).
            Contains the value of one month for all years, e.g. all January values.
        yearly_T :  ndarray of shape (n_years, n_gridcells)
            yearly temperature values used as predictors for the lambdas.
        Returns
        -------
        self : object
        """
        # TODO: write what is in self
        # TODO: infer n_gridcells from data
        monthly_residuals = (
            monthly_residuals.copy()
        )  # force copy so that fit does not change X inplace

        self.coeffs_ = np.array(
            Parallel(n_jobs=-1, verbose=False)(
                delayed(self._yeo_johnson_optimize_lambda)(
                    monthly_residuals[:, gridcell], yearly_T[:, gridcell]
                )
                for gridcell in np.arange(n_gridcells)
            )
        )  # ,  desc = 'Optimizing Fmin:', position = 0, leave = True, file=sys.stdout)))
        # self.coeffs_ = np.array([self._yeo_johnson_optimize_fmin(X[:,i_grid], X_func[:,i_grid]) for i_grid in tqdm(np.arange(n_index),  desc = 'Optimizing Fmin:', position = 0, leave = True, file=sys.stdout)])
        # xarray: optim_function(col) for col in X.T
        # print(self.coeffs_.shape)
        self.mins_ = np.amin(monthly_residuals, axis=0)
        self.maxs_ = np.amax(monthly_residuals, axis=0)
        # print(self.coeffs_)

        if self.standardize:
            self._scaler = StandardScaler(copy=True)
            self._scaler.fit(monthly_residuals)

        return self

    def _yeo_johnson_optimize_lambda(self, local_monthly_residuals, local_yearly_T):
        """Find and return optimal lambda parameter of the Yeo-Johnson
        transform by MLE, for observed local monthly residual temperatures.
        Like for Box-Cox, MLE is done via the brent optimizer.
        Parameters
        ----------
        local_monthly_residuals : ndarray of shape (n_years,)
            Monthly residuals of one gridcell, used to fit for the optimal lambda.
        local_yearly_T :  ndarray of shape (n_years,)
            yearly temperature values of one gridcell used as predictor for lambda.
        Returns
        -------
        res: optimized coefficients for lambda function
        """

        def _neg_log_likelihood(coeffs):
            """Return the negative log likelihood of the observed local monthly residual temperatures
            as a function of lambda."""
            lambdas = lambda_function(coeffs, local_yearly_T)
            # version with sklearn yeo johnson transform
            # x_trans = np.zeros_like(x)
            # for i, lmbda in enumerate(lambdas):
            #     x_trans[i] = self._yeo_johnson_transform(x[i], lmbda)

            # version with own power transform
            transformed_local_monthly_resids = self._yeo_johnson_transform(
                local_monthly_residuals, lambdas
            )

            n_samples = local_monthly_residuals.shape[0]
            loglikelihood = (
                -n_samples / 2 * np.log(transformed_local_monthly_resids.var())
            )
            loglikelihood += (
                (lambdas - 1)
                * np.sign(local_monthly_residuals)
                * np.log1p(np.abs(local_monthly_residuals))
            ).sum()

            return -loglikelihood

        # the computation of lambda is influenced by NaNs so we need to
        # get rid of them
        local_monthly_residuals = local_monthly_residuals[
            ~np.isnan(local_monthly_residuals)
        ]
        local_yearly_T = local_yearly_T[~np.isnan(local_yearly_T)]

<<<<<<< HEAD
        # bounds for the parameters of the lambda function
        # lower and upper bounds for xi0 and xi1, the coefficients of the lambda function
        bounds = np.array([[0, np.inf], [-0.1, 0.1]])
        # TODO: write first guess variable for readability
=======
        # choosing bracket -2, 2 like for boxcox
        bounds = np.c_[[0, -0.1], [1, 0.1]]
        # first guess is that data is already normal distributed
        first_guess = np.array([1, 0])

>>>>>>> ad839b74
        return minimize(
            _neg_log_likelihood,
            first_guess,
            bounds=bounds,
            method="SLSQP",
            jac=rosen_der,
        ).x

    def _yeo_johnson_transform(self, local_monthly_residuals, lambdas):
        """Return transformed input local_monthly_residuals following Yeo-Johnson transform with
        parameter lambda.
        """

        eps = np.finfo(np.float64).eps

        transformed = np.zeros_like(local_monthly_residuals)
        # get positions of four cases:
        pos_a = (local_monthly_residuals >= 0) & (np.abs(lambdas) <= eps)
        pos_b = (local_monthly_residuals >= 0) & (np.abs(lambdas) > eps)
        pos_c = (local_monthly_residuals < 0) & (np.abs(lambdas - 2) > eps)
        pos_d = (local_monthly_residuals < 0) & (np.abs(lambdas - 2) <= eps)

        # assign values for the four cases
        transformed[pos_a] = np.log1p(local_monthly_residuals[pos_a])
        transformed[pos_b] = (
            np.power(local_monthly_residuals[pos_b] + 1, lambdas[pos_b]) - 1
        ) / lambdas[pos_b]
        transformed[pos_c] = -(
            np.power(-local_monthly_residuals[pos_c] + 1, 2 - lambdas[pos_c]) - 1
        ) / (2 - lambdas[pos_c])
        transformed[pos_d] = -np.log1p(-local_monthly_residuals[pos_d])

        return transformed

    def transform(self, monthly_residuals, yearly_T):
        """Apply the power transform to each feature using the fitted lambdas.
        Parameters
        ----------
        monthly_residuals : array-like, shape (n_years, n_gridcells)
            The monthly temperature data to be transformed using a power transformation with the fitted self.coeffs_.
            Contains the yearly values of one month for all gridcells, e.g. all January values.
        yearly_T: array-like, shape (n_years, n_gridcells)
            The yearly temperature values used as predictors for the lambdas using the fitted self.coeffs_.
        Returns
        -------
        transformed_monthly_resids : array-like, shape (n_years, n_gridcells)
            The transformed monthly residuals.
        """
        lambdas = self._get_yeo_johnson_lambdas(yearly_T)

        transformed_monthly_resids = np.zeros_like(monthly_residuals)

        # for gridcell, lmbda in enumerate(lambdas.T):
        #     for year, year_lmbda in enumerate(lmbda):
        #         with np.errstate(invalid='ignore'):  # hide NaN warnings
        #             transformed_monthly_resids[year, gridcell] = self._yeo_johnson_transform(monthly_residuals[year, gridcell], year_lmbda)
        for gridcell, lmbda in enumerate(lambdas.T):
            transformed_monthly_resids[:, gridcell] = self._yeo_johnson_transform(
                monthly_residuals[:, gridcell], lmbda
            )

        if self.standardize:
            transformed_monthly_resids = self._scaler.transform(
                transformed_monthly_resids
            )

        return transformed_monthly_resids

    def _get_yeo_johnson_lambdas(self, yearly_T):
        # TODO: check the dimensions in all of this

        lambdas = np.zeros_like(yearly_T)
        gridcell = 0
        # TODO: sure yearly_T.T gives local yearly T?
        for coeffs, local_yearly_T in zip(self.coeffs_, yearly_T.T):
            lambdas[:, gridcell] = lambda_function(coeffs, local_yearly_T)
            gridcell += 1

        # TODO: this should not be necessary?
        lambdas = np.where(lambdas < 0, 0, lambdas)
        lambdas = np.where(lambdas > 2, 2, lambdas)

        return lambdas

    def inverse_transform(self, transformed_monthly_T, yearly_T):
        """Apply the inverse power transformation using the fitted lambdas.
        The inverse of the Yeo-Johnson transformation is given by::
            if X >= 0 and lambda_ == 0:
                X = exp(X_trans) - 1
            elif X >= 0 and lambda_ != 0:
                X = (X_trans * lambda_ + 1) ** (1 / lambda_) - 1
            elif X < 0 and lambda_ != 2:
                X = 1 - (-(2 - lambda_) * X_trans + 1) ** (1 / (2 - lambda_))
            elif X < 0 and lambda_ == 2:
                X = 1 - exp(-X_trans)
        Parameters
        ----------
        transformed_monthly_T : array-like, shape (n_years, n_gridcells)
            The transformed data.
        yearly_T: array-like, shape (n_years, n_gridcells)
            The yearly temperature values used as predictors for the lambdas using the fitted self.coeffs_.
        Returns
        -------
        inverted_monthly_T : array-like, shape (n_years, n_gridcells)
            The inverted, i.e. original, monthly temperature values.
        """
        # TODO: if we save the lambdas, we would not need to give yearly temperaure here
        if self.standardize:
            transformed_monthly_T = self._scaler.inverse_transform(
                transformed_monthly_T
            )

        inverted_monthly_T = np.zeros_like(transformed_monthly_T)

        lambdas = self._get_yeo_johnson_lambdas(yearly_T)

        for gridcell, lmbda in enumerate(lambdas.T):
            for year, y_lmbda in enumerate(lmbda):
                with np.errstate(invalid="ignore"):  # hide NaN warnings
                    inverted_monthly_T[year, gridcell] = (
                        self._yeo_johnson_inverse_transform(
                            transformed_monthly_T[year, gridcell], y_lmbda
                        )
                    )

            # clip values to not exceed original range
            # apparently a relict from when lambda was not constrained to [0,2]
            inverted_monthly_T[:, gridcell] = np.where(
                inverted_monthly_T[:, gridcell] < self.mins_[gridcell],
                self.mins_[gridcell],
                inverted_monthly_T[:, gridcell],
            )
            inverted_monthly_T[:, gridcell] = np.where(
                inverted_monthly_T[:, gridcell] > self.maxs_[gridcell],
                self.maxs_[gridcell],
                inverted_monthly_T[:, gridcell],
            )

        return inverted_monthly_T<|MERGE_RESOLUTION|>--- conflicted
+++ resolved
@@ -143,18 +143,11 @@
         ]
         local_yearly_T = local_yearly_T[~np.isnan(local_yearly_T)]
 
-<<<<<<< HEAD
-        # bounds for the parameters of the lambda function
-        # lower and upper bounds for xi0 and xi1, the coefficients of the lambda function
-        bounds = np.array([[0, np.inf], [-0.1, 0.1]])
-        # TODO: write first guess variable for readability
-=======
         # choosing bracket -2, 2 like for boxcox
         bounds = np.c_[[0, -0.1], [1, 0.1]]
         # first guess is that data is already normal distributed
         first_guess = np.array([1, 0])
 
->>>>>>> ad839b74
         return minimize(
             _neg_log_likelihood,
             first_guess,
