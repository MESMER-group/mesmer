--- conflicted
+++ resolved
@@ -165,17 +165,10 @@
 
         transformed = np.zeros_like(local_monthly_residuals)
         # get positions of four cases:
-<<<<<<< HEAD
-        pos_a = (local_monthly_residuals >= 0) & (np.abs(lambdas) < np.spacing(1.0))
-        pos_b = (local_monthly_residuals >= 0) & (np.abs(lambdas) >= np.spacing(1.0))
-        pos_c = (local_monthly_residuals < 0) & (np.abs(lambdas - 2) > np.spacing(1.0))
-        pos_d = (local_monthly_residuals < 0) & (np.abs(lambdas - 2) <= np.spacing(1.0))
-=======
-        pos_a = (local_monthly_residuals >= 0) & (np.abs(lambdas) <= eps)
-        pos_b = (local_monthly_residuals >= 0) & (np.abs(lambdas) > eps)
+        pos_a = (local_monthly_residuals >= 0) & (np.abs(lambdas) < eps)
+        pos_b = (local_monthly_residuals >= 0) & (np.abs(lambdas) >= eps)
         pos_c = (local_monthly_residuals < 0) & (np.abs(lambdas - 2) > eps)
         pos_d = (local_monthly_residuals < 0) & (np.abs(lambdas - 2) <= eps)
->>>>>>> 03ab48ca
 
         # assign values for the four cases
         transformed[pos_a] = np.log1p(local_monthly_residuals[pos_a])
