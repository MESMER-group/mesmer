--- conflicted
+++ resolved
@@ -18,11 +18,7 @@
         ds_args = [arg for arg in args if isinstance(arg, xr.Dataset)]
 
         # if any datasets are empty, return empty
-<<<<<<< HEAD
-        if any((not ds.coords and not ds.data_vars and not ds.dims) for ds in ds_args):
-=======
         if any((not ds.coords and not ds.data_vars) for ds in ds_args):
->>>>>>> da6578ba
             return xr.Dataset()
 
         # return func with right order of args
