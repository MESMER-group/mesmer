import numpy as np
import regionmask
import xarray as xr

import mesmer
from mesmer.core.datatree import _datatree_wrapper


def _where_if_coords(obj, cond, coords):

    # xarray applies where to all data_vars - even if they do not have the corresponding
    # dimensions - we don't want that https://github.com/pydata/xarray/issues/7027

    def _where(da):
        if all(coord in da.coords for coord in coords):
            return da.where(cond)
        return da

    if isinstance(obj, xr.Dataset):
        return obj.map(_where, keep_attrs=True)

    return obj.where(cond)


@_datatree_wrapper
def mask_ocean_fraction(data, threshold, *, x_coords="lon", y_coords="lat"):
    """mask out ocean using fractional overlap

    Parameters
    ----------
<<<<<<< HEAD
    data : xr.DataTree | xr.Dataset | xr.DataArray
=======
    data : xr.DataArray | xr.Dataset | xr.DataTree
>>>>>>> 22d6ea17
        Array to mask.
    threshold : float
        Threshold above which land fraction to consider a grid point as a land grid
        point. Must be must be between 0 and 1 inclusive.
    x_coords : str, default: "lon"
        Name of the x-coordinates.
    y_coords : str, default: "lat"
        Name of the y-coordinates.

    Returns
    -------
<<<<<<< HEAD
    data : xr.DataTree | xr.Dataset | xr.DataArray
=======
    data : xr.DataArray | xr.Dataset | xr.DataTree
>>>>>>> 22d6ea17
        Array with ocean grid points masked out.

    Notes
    -----
    - Uses the 1:110m land mask from Natural Earth (http://www.naturalearthdata.com).
    - The fractional overlap of individual grid points and the land mask can only be
      computed for regularly-spaced 1D x- and y-coordinates. For irregularly spaced
      coordinates use :py:func:`mesmer.mask.mask_land`.
    """

    if np.ndim(threshold) != 0 or (threshold < 0) or (threshold > 1):
        raise ValueError("`threshold` must be a scalar between 0 and 1 (inclusive).")

    # TODO: allow other masks?
    land_110 = regionmask.defined_regions.natural_earth_v5_0_0.land_110

    try:
        mask_fraction = mesmer.core.regionmaskcompat._mask_3D_frac_approx(  # type: ignore[attr-defined]
            land_110, data[x_coords], data[y_coords]
        )
    except mesmer.core.regionmaskcompat.InvalidCoordsError as e:  # type: ignore[attr-defined]
        raise ValueError(
            "Cannot calculate fractional mask for irregularly-spaced coords - use "
            "``mask_land`` instead."
        ) from e

    # drop region-specific coords
    mask_fraction = mask_fraction.squeeze(drop=True)

    mask_bool = mask_fraction > threshold

    # only mask data_vars that have the coords
    return _where_if_coords(data, mask_bool, [y_coords, x_coords])


@_datatree_wrapper
def mask_ocean(data, *, x_coords="lon", y_coords="lat"):
    """mask out ocean

    Parameters
    ----------
<<<<<<< HEAD
    data : xr.DataTree | xr.Dataset | xr.DataArray
=======
    data : xr.DataArray | xr.Dataset | xr.DataTree
>>>>>>> 22d6ea17
        Array to mask.
    x_coords : str, default: "lon"
        Name of the x-coordinates.
    y_coords : str, default: "lat"
        Name of the y-coordinates.

    Returns
    -------
<<<<<<< HEAD
    data : xr.DataTree | xr.Dataset | xr.DataArray
=======
    data : xr.DataArray | xr.Dataset | xr.DataTree
>>>>>>> 22d6ea17
        Array with ocean grid points masked out.

    Notes
    -----
    - Uses the 1:110m land mask from Natural Earth (http://www.naturalearthdata.com).
    - Whether a grid cell is in the ocean or on land is based on its center. For
      regularly spaced coordinates use :py:func:`mesmer.mask.mask_land_fraction`.
    """

    # TODO: allow other masks?
    land_110 = regionmask.defined_regions.natural_earth_v5_0_0.land_110

    mask_bool = land_110.mask_3D(data[x_coords], data[y_coords])

    mask_bool = mask_bool.squeeze(drop=True)

    # only mask data_vars that have the coords
    return _where_if_coords(data, mask_bool, [y_coords, x_coords])


@_datatree_wrapper
def mask_antarctica(data, *, y_coords="lat"):
    """mask out ocean

    Parameters
    ----------
<<<<<<< HEAD
    data : xr.DataTree | xr.Dataset | xr.DataArray
=======
    data : xr.DataArray | xr.Dataset | xr.DataTree
>>>>>>> 22d6ea17
        Array to mask.
    y_coords : str, default: "lat"
        Name of the y-coordinates.

    Returns
    -------
<<<<<<< HEAD
    data : xr.DataTree | xr.Dataset | xr.DataArray
=======
    data : xr.DataArray | xr.Dataset | xr.DataTree
>>>>>>> 22d6ea17
        Array with Antarctic grid points masked out.

    Notes
    -----
    - Masks grid points below 60°S.
    """

    mask_bool = data[y_coords] >= -60

    # only mask if data has y_coords
    return _where_if_coords(data, mask_bool, [y_coords])<|MERGE_RESOLUTION|>--- conflicted
+++ resolved
@@ -28,11 +28,7 @@
 
     Parameters
     ----------
-<<<<<<< HEAD
-    data : xr.DataTree | xr.Dataset | xr.DataArray
-=======
     data : xr.DataArray | xr.Dataset | xr.DataTree
->>>>>>> 22d6ea17
         Array to mask.
     threshold : float
         Threshold above which land fraction to consider a grid point as a land grid
@@ -44,11 +40,7 @@
 
     Returns
     -------
-<<<<<<< HEAD
-    data : xr.DataTree | xr.Dataset | xr.DataArray
-=======
     data : xr.DataArray | xr.Dataset | xr.DataTree
->>>>>>> 22d6ea17
         Array with ocean grid points masked out.
 
     Notes
@@ -90,11 +82,7 @@
 
     Parameters
     ----------
-<<<<<<< HEAD
-    data : xr.DataTree | xr.Dataset | xr.DataArray
-=======
     data : xr.DataArray | xr.Dataset | xr.DataTree
->>>>>>> 22d6ea17
         Array to mask.
     x_coords : str, default: "lon"
         Name of the x-coordinates.
@@ -103,11 +91,7 @@
 
     Returns
     -------
-<<<<<<< HEAD
-    data : xr.DataTree | xr.Dataset | xr.DataArray
-=======
     data : xr.DataArray | xr.Dataset | xr.DataTree
->>>>>>> 22d6ea17
         Array with ocean grid points masked out.
 
     Notes
@@ -134,22 +118,14 @@
 
     Parameters
     ----------
-<<<<<<< HEAD
-    data : xr.DataTree | xr.Dataset | xr.DataArray
-=======
     data : xr.DataArray | xr.Dataset | xr.DataTree
->>>>>>> 22d6ea17
         Array to mask.
     y_coords : str, default: "lat"
         Name of the y-coordinates.
 
     Returns
     -------
-<<<<<<< HEAD
-    data : xr.DataTree | xr.Dataset | xr.DataArray
-=======
     data : xr.DataArray | xr.Dataset | xr.DataTree
->>>>>>> 22d6ea17
         Array with Antarctic grid points masked out.
 
     Notes
