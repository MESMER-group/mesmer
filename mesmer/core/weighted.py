--- conflicted
+++ resolved
@@ -112,11 +112,7 @@
 
     Parameters
     ----------
-<<<<<<< HEAD
-    data : xr.DataTree | xr.Dataset | xr.DataArray
-=======
     data : xr.DataArray | xr.Dataset | xr.DataTree
->>>>>>> 22d6ea17
         Array reduce to the global mean.
     weights : xr.DataArray, optional
         DataArray containing the area of each grid cell (or a measure proportional to
