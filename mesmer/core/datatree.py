import functools
from collections.abc import Callable, Iterable
from typing import ParamSpec, TypeVar, overload

import xarray as xr
from packaging.version import Version
from xarray.core import dtypes
from xarray.core.types import CombineAttrsOptions, CompatOptions, JoinOptions

P = ParamSpec("P")
T = TypeVar("T")


if Version(xr.__version__) < Version("2025.03"):
    raise ImportError(
        f"xarray version {xr.__version__} not supported - please upgrade to v2025.03 ("
        "or later)"
    )


def _skip_empty_nodes(func):

    @functools.wraps(func)
    def _func(*args, **kwargs):
        # extract only the dataset args from args
        ds_args = [arg for arg in args if isinstance(arg, xr.Dataset)]

        # if any datasets are empty, return empty
        if any((not ds.coords and not ds.data_vars) for ds in ds_args):
            return xr.Dataset()

        # return func with right order of args
        return func(*args, **kwargs)

    return _func


def map_over_datasets(func, *args, kwargs=None):
    """
    Applies a function to every dataset in one or more DataTree objects with
    the same structure (ie.., that are isomorphic), returning new trees which
    store the results.

    adapted version of xr.map_over_datasets which skips empty nodes

    Parameters
    ----------
    func : callable
        Function to apply to datasets with signature:

        `func(*args: Dataset, **kwargs) -> Union[Dataset, tuple[Dataset, ...]]`.

        (i.e. func must accept at least one Dataset and return at least one Dataset.)
    *args : tuple, optional
        Positional arguments passed on to `func`. Any DataTree arguments will be
        converted to Dataset objects via `.dataset`.
    kwargs : dict, optional
        Optional keyword arguments passed directly to ``func``.


    See Also
    --------
    xr.map_over_datasets

    Notes
    -----
    For the discussion in xarray see https://github.com/pydata/xarray/issues/9693

    """

    return xr.map_over_datasets(_skip_empty_nodes(func), *args, kwargs=kwargs)


def _extract_single_dataarray_from_dt(
    dt: xr.DataTree, name: str = "node"
) -> xr.DataArray:
    """
    Extract a single DataArray from a DataTree node, holding a ``Dataset`` with one ``DataArray``.
    """

    if not dt.has_data:
        raise ValueError(f"{name} has no data.")

    ds = dt.to_dataset()
    var_name, *others = ds.keys()
    if others:
        o = ", ".join(map(str, others))
        raise ValueError(
            f"Node must only contain one data variable, {name} has {o} and {var_name}."
        )

    da = ds[var_name]
    return da


def collapse_datatree_into_dataset(
    dt: xr.DataTree, dim: str, **concat_kwargs
) -> xr.Dataset:
    """
    Take a ``DataTree`` and collapse **all its subtrees** into a single ``xr.Dataset`` along dim.
    Shallow wrapper around ``xr.concat``.

    All subtrees are converted to ``xr.Dataset`` objects and concatenated along the
    specified dimension. The dimension along which the datasets are concatenated will be added as a
    coordinate to the resulting dataset and the name of each subtree will be used as the coordinate
    value for this new dimension. Internally, xr.concat is used to concatenate the datasets, so
    all keyword arguments that can be passed to xr.concat can be passed to this function as well.

    Parameters
    ----------
    dt : DataTree
        The DataTree to collapse.
    dim : str
        The dimension to concatenate the datasets along.
    **concat_kwargs : dict
        Additional keyword arguments to pass to ``xr.concat``.

    Returns
    -------
    xr.Dataset
        The collapsed dataset.
    """
    # TODO: could potentially be replaced by DataTree.merge_child_nodes in the future?
    datasets = [subtree.to_dataset() for subtree in dt.subtree if not subtree.is_empty]

    # Concatenate datasets along the specified dimension
    ds = xr.concat(datasets, dim=dim, **concat_kwargs)
    dims = [subtree.name for subtree in dt.subtree if not subtree.is_empty]
    ds = ds.assign_coords({dim: dims})

    return ds


def _stack_datatree(
    dt: xr.DataTree,
    *,
    member_dim: str | None = "member",
    time_dim: str = "time",
    scenario_dim: str = "scenario",
    sample_dim: str = "sample",
) -> xr.Dataset:
    """
    stack datatree along a new dimension, named sample_dim. Each node needs a time- and
    member-dimension. The scenario dimension will be filled with the names of each node.

    Parameters
    ----------
    dt : xr.DataTree
        DataTree to stack
    member_dim : str | None, default: "member"
        Name of the member dimension already present on each dataset.
    time_dim : str, default: "time"
        Name of the time dimension already present in each dataset.
    scenario_dim : str, default: "scenario"
        Name of the scenario dimension that will used in the stacked dataset.
    sample_dim : str, default: "sample"
        Name of the stacked dimension.

    Returns
    -------
    stacked : xr.Dataset
        Dataset stacked along the sample dimension
    """

    # NOTE: we want time to be the fastest changing variable (i.e. we want to stack one
    # member after the other) for this "member" _must_ be _before_ "time"

    # otherwise the order does not matter - probably because scenario is only
    # a single entry and we concat after stacking

    if member_dim is None:
        dims = (scenario_dim, time_dim)
    else:
        dims = (scenario_dim, member_dim, time_dim)

    out = list()
    for path, (node,) in xr.group_subtrees(dt):

        if node.has_data:
            ds = node.to_dataset()

            if member_dim is not None and member_dim not in ds.dims:
                available_dims = "', '".join(ds.dims)
                msg = (
                    f"`member_dim` ('{member_dim}') not available in node '{path}' "
                    f"with available dims: '{available_dims}'. If no `member_dim` is "
                    "available, set it to `None`."
                )

                raise ValueError(msg)

            ds = ds.expand_dims({scenario_dim: [path]})
            ds = ds.stack({sample_dim: dims}, create_index=False)

            out.append(ds)

    out = xr.concat(out, dim=sample_dim)

    return out.transpose(sample_dim, ...)


@overload
def broadcast_and_stack_scenarios(
    predictors: xr.DataTree,
    target: xr.DataTree,
    weights: None = None,
    *,
    time_dim: str = "time",
    member_dim: str = "member",
    scenario_dim: str = "scenario",
    sample_dim: str = "sample",
) -> tuple[xr.Dataset, xr.Dataset, None]: ...
@overload
def broadcast_and_stack_scenarios(
    predictors: xr.DataTree,
    target: xr.DataTree,
    weights: xr.DataTree,
    *,
    time_dim: str = "time",
    member_dim: str = "member",
    scenario_dim: str = "scenario",
    sample_dim: str = "sample",
) -> tuple[xr.Dataset, xr.Dataset, xr.Dataset]: ...


def broadcast_and_stack_scenarios(
    predictors: xr.DataTree,
    target: xr.DataTree,
    weights: xr.DataTree | None = None,
    *,
    time_dim: str = "time",
    member_dim: str | None = "member",
    scenario_dim: str = "scenario",
    sample_dim: str = "sample",
) -> tuple[xr.Dataset, xr.Dataset, xr.Dataset | None]:
    """
    prepare predictors, target, and weights for statistical functions, i.e. converts
    several nD DataTree nodes into a single 2D Dataset with sample and target dimensions,
    where sample consists of the time, member, and scenario dimensions, and the target
    dimension is

    1. Broadcasts predictors to target
    2. Stacks the DataTrees along the sample dimension

    Parameters
    ----------
    predictors : DataTree
        A ``DataTree`` of ``xr.Dataset`` objects used as predictors. The ``DataTree``
        must have nodes for each scenario, each of which holds a Dataset where the
        predictor(s) are contained as data variables. The ``xr.Dataset`` must contain
        ``time_dim`` and at least one data variable.
    target : DataTree
        A ``DataTree`` holding the targets. Must be isomorphic to the predictor tree, i.e.
        have the same scenarios. Each leaf must hold a ``xr.Dataset`` which must contain
       ``time_dim``.
    weights : DataTree or None, default: None
        Individual weights for each sample, must be isomorphic to target.
    time_dim : str, default: "time"
        Name of the time dimension.
    member_dim : str, default: "member"
        Name of the member dimension.
    scenario_dim : str, default: "scenario"
        Name of the scenario dimension.
    sample_dim : str, default: "sample"
        Name of the sample dimension.

    Returns
    -------
    tuple of stacked predictors, target and weights
        Tuple of the prepared predictors, target and weights, where the predictors and target are
        stacked along the stacking dimensions and the weights are stacked along the stacking dimensions
        and the ensemble member dimension.

    Notes
    -----
    Dimensions which exist along the target but are not in the stacking_dims will be excluded from the
    broadcasting of the predictors.

    Example for how the predictor ``DataTree`` should look like:
    ├─ hist
    |        datavars: tas, hfds...
    ├─ scen1
    |        datavars: tas, hfds...
    └─ ...
    with 'hist' and 'scen1' being the scenarios, holding each a dataset with the same dimensions.
    """

    # exclude target dimensions from broadcasting which are not in the stacking_dims
    # i.e. avoid broadcasting lat/ lon
    exclude_dim = set(target.leaves[0].ds.dims) - {time_dim, member_dim}

    dims = {
        "time_dim": time_dim,
        "member_dim": member_dim,
        "scenario_dim": scenario_dim,
        "sample_dim": sample_dim,
    }

    # prepare predictors
    # 1) broadcast to target (because pred is averaged over member)

    # TODO: use DataTree method again, once available
    # pred_broadcast = pred.broadcast_like(target, exclude=exclude_dim)
    pred_broadcast = map_over_datasets(
        xr.Dataset.broadcast_like, predictors, target, kwargs={"exclude": exclude_dim}
    )

    # 2) stack
    predictors_stacked = _stack_datatree(pred_broadcast, **dims)

    # prepare target
    target_stacked = _stack_datatree(target, **dims)

    # prepare weights
    if weights is not None:
        weights_stacked = _stack_datatree(weights, **dims)
    else:
        weights_stacked = None

    return predictors_stacked, target_stacked, weights_stacked


def _datatree_wrapper(func: Callable[P, T]) -> Callable[P, T]:
    """wrapper to extend functions so DataTree can be passed

    NOTE: DataTree arguments __must__ be passed as args (positional) and not as
    kwargs

    see https://mypy.readthedocs.io/en/stable/generics.html#declaring-decorators
    for the typing
    """

    @functools.wraps(func)
    def _inner(*args: P.args, **kwargs: P.kwargs) -> T:

        # check to ensure there are no DataTree in kwargs. Altough this is not very
        # efficient, it has bitten me before.
        dt_kwargs = [key for key, val in kwargs.items() if isinstance(val, xr.DataTree)]
        if dt_kwargs:
            dt_kwargs_names = "', '".join(dt_kwargs)
            msg = (
                "Passed a `DataTree` as keyword argument which is not allowed."
                f" Passed `DataTree` kwargs: '{dt_kwargs_names}'"
            )
            raise TypeError(msg)

        if any(isinstance(arg, xr.DataTree) for arg in args):
            return map_over_datasets(func, *args, kwargs=kwargs)

        return func(*args, **kwargs)

    return _inner


<<<<<<< HEAD
from collections.abc import Iterable

from xarray.core import dtypes
from xarray.core.types import CombineAttrsOptions, CompatOptions, JoinOptions


=======
>>>>>>> e4459c89
def merge(
    objects: Iterable[xr.DataTree],
    compat: CompatOptions = "no_conflicts",
    join: JoinOptions = "outer",
    fill_value: object = dtypes.NA,
    combine_attrs: CombineAttrsOptions = "override",
):
    """
    Merge the datasets of each node of isomorphic DataTree objects together.
    Wraps `xarray.merge <https://docs.xarray.dev/en/stable/generated/xarray.merge.html>`_.

    Parameters
    ----------
    objects : Iterable of DataTree
        The DataTree objects to merge. All DataTree objects must have the same structure, i.e. be isomorphic.
    compat : {'no_conflicts', 'identical', 'equals', 'override', 'broadcast_equals'}, default: 'no_conflicts'
        String indicating how to compare variables of the same name for potential conflicts,
        for details see `xarray.merge`.
    join : {'outer', 'inner', 'left', 'right'}, default: 'outer'
        String indicating how to join the datasets of the DataTree objects, for details see
        `xarray.merge`.
    fill_value : object, default: dtypes.NA
        Value to use for missing data, for details see `xarray.merge`.
    combine_attrs : {'no_conflicts', 'identical', 'equals', 'override', 'drop'}, default: 'override'
        String indicating how to combine attributes of the datasets, for details see
        `xarray.merge`.

    Returns
    -------
    xr.DataTree
        A new DataTree object containing the merged datasets from each node of the input DataTree objects.
    """
    kwargs = {
        "compat": compat,
        "join": join,
        "fill_value": fill_value,
        "combine_attrs": combine_attrs,
    }
    return map_over_datasets(
        lambda *objs, **kwargs: xr.merge(objs, **kwargs), *objects, kwargs=kwargs
    )<|MERGE_RESOLUTION|>--- conflicted
+++ resolved
@@ -352,15 +352,6 @@
     return _inner
 
 
-<<<<<<< HEAD
-from collections.abc import Iterable
-
-from xarray.core import dtypes
-from xarray.core.types import CombineAttrsOptions, CompatOptions, JoinOptions
-
-
-=======
->>>>>>> e4459c89
 def merge(
     objects: Iterable[xr.DataTree],
     compat: CompatOptions = "no_conflicts",
