--- conflicted
+++ resolved
@@ -137,10 +137,6 @@
         return da.to_dataset()
 
     if datatype == "DataTree":
-<<<<<<< HEAD
-        return xr.DataTree.from_dict({"node": da.to_dataset()})
-=======
         return xr.DataTree.from_dict({"node": da.to_dataset()})
 
-    raise ValueError(f"Unkown datatype: {datatype}")
->>>>>>> 22d6ea17
+    raise ValueError(f"Unkown datatype: {datatype}")