--- conflicted
+++ resolved
@@ -176,16 +176,11 @@
     bounds = np.array([[0, np.inf], [-0.1, 0.1]])
     first_guess = np.array([1, 0])
 
-<<<<<<< HEAD
-    xi_0, xi_1 = minimize(
-        _neg_log_likelihood, x0=first_guess, bounds=bounds, method="Powell"
-=======
     coeffs = minimize(
         _neg_log_likelihood,
         x0=first_guess,
         bounds=bounds,
         method="Nelder-Mead",
->>>>>>> 6c800e5c
     ).x
 
     return coeffs
