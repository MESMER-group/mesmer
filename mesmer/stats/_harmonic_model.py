--- conflicted
+++ resolved
@@ -35,23 +35,6 @@
         Fourier Series of order n calculated over yearly_predictor and months with coeffs.
 
     """
-<<<<<<< HEAD
-    order = int(coeffs.size / 4)
-    n_years = yearly_predictor.size // 12
-    months = np.tile(np.arange(1, 13), n_years)
-
-    seasonal_cycle = np.nansum(
-        [
-            (coeffs[idx * 4] * yearly_predictor + coeffs[idx * 4 + 1])
-            * np.sin(np.pi * i * months / 6)
-            + (coeffs[idx * 4 + 2] * yearly_predictor + coeffs[idx * 4 + 3])
-            * np.cos(np.pi * i * months / 6)
-            for idx, i in enumerate(range(1, order + 1))
-        ],
-        axis=0,
-    )
-    return seasonal_cycle
-=======
 
     # NOTE: performance-optimized fourier series generation
 
@@ -79,7 +62,6 @@
     seasonal_cycle = coeff_a * yearly_predictor + coeff_b
 
     return seasonal_cycle.flatten()
->>>>>>> 6c800e5c
 
 
 def predict_harmonic_model(yearly_predictor, coeffs, time, time_dim="time"):
