import numpy as np
import xarray as xr

from mesmer.core.datatree import (
<<<<<<< HEAD
    _datatree_wrapper,
=======
    _extract_single_dataarray_from_dt,
    collapse_datatree_into_dataset,
    map_over_datasets,
>>>>>>> 5b4b449c
)
from mesmer.core.utils import (
    _check_dataarray_form,
    _check_dataset_form,
    _to_set,
)


class LinearRegression:
    """Ordinary least squares Linear Regression for xr.DataArray objects."""

    def __init__(self):
        self._params = None

    def fit(
        self,
        predictors: dict[str, xr.DataArray] | xr.Dataset,
        target: xr.DataArray,
        dim: str,
        weights: xr.DataArray | None = None,
        fit_intercept: bool = True,
    ):
        """
        Fit a linear model

        Parameters
        ----------
        predictors : dict of xr.DataArray | xr.Dataset
            A dict of DataArray objects used as predictors or a xr.Dataset, with each
            predictor as DataArray. Each predictor must be 1D and contain `dim`.
        target : xr.DataArray
            Target DataArray. Must be 2D and contain `dim`.
        dim : str
            Dimension along which to fit the polynomials.
        weights : xr.DataArray, default: None.
            Individual weights for each sample. Must be 1D and contain `dim`.
        fit_intercept : bool, default=True
            Whether to calculate the intercept for this model. If set to False, no
            intercept will be used in calculations (i.e. data is expected to be
            centered).
        """

        params = _fit_linear_regression_xr(
            predictors=predictors,
            target=target,
            dim=dim,
            weights=weights,
            fit_intercept=fit_intercept,
        )

        self._params = params

    @_datatree_wrapper
    def predict(
        self,
        predictors: dict[str, xr.DataArray] | xr.DataTree | xr.Dataset,
        exclude: str | set[str] | None = None,
    ) -> xr.Dataset | xr.DataTree:
        """
        Predict using the linear model.

        Parameters
        ----------
        predictors : dict of xr.DataArray | DataTree | xr.Dataset
            Either a dict of ``DataArray`` objects used as predictors with predictor names as keys,
            or a ``xr.Dataset`` where each predictor is a ``DataArray``. Each predictor must be 1D
            and contain ``dim``.
            One can also make predictions for multiple trajectories/scenarios at once, in this case,
            pass a ``xr.DataTree`` where each leaf holds a ``Dataset`` with the predictors for a scenario.
        exclude : str or set of str, default: None
            Set of variables to exclude in the prediction. May include ``"intercept"``
            to initialize the prediction with 0.

        Returns
        -------
        prediction : xr.Dataset | xr.DataTree
            Returns predictions in a Dataset or as DataTree if preds was a DataTree.
        """

        params = self.params

        exclude = _to_set(exclude)

        non_predictor_vars = {"intercept", "weights", "fit_intercept"}
        required_predictors = set(params.data_vars) - non_predictor_vars - exclude
        available_predictors = set(predictors.keys()) - exclude

        if required_predictors - available_predictors:
            missing = sorted(required_predictors - available_predictors)
            missing_preds = "', '".join(missing)
            raise ValueError(f"Missing predictors: '{missing_preds}'")

        if available_predictors - required_predictors:
            superfluous = sorted(map(str, available_predictors - required_predictors))
            superfluous_preds = "', '".join(superfluous)
            raise ValueError(
                f"Superfluous predictors: '{superfluous_preds}', either params",
                "for this predictor are missing or you forgot to add it to 'exclude'.",
            )

        if "intercept" in exclude:
            prediction = xr.zeros_like(params.intercept)
        else:
            prediction = params.intercept

        for key in required_predictors:

            signal = predictors[key] * params[key]

            signal = signal.transpose()

            prediction = signal + prediction

        return xr.Dataset({"prediction": prediction})

    def residuals(
        self,
        predictors: dict[str, xr.DataArray] | xr.Dataset,
        target: xr.DataArray,
    ) -> xr.DataArray:
        """
        Calculate the residuals of the fitted linear model

        Parameters
        ----------
        predictors : dict of xr.DataArray | xr.Dataset
            A dict of DataArray objects used as predictors or a Dataset, having each
            predictor as a DataArray. Each predictor must be 1D and contain `dim`.
        target : xr.DataArray
            Target DataArray. Must be 2D and contain `dim`.

        Returns
        -------
        residuals : xr.DataArray
            Returns residuals - the difference between the predicted values and target.

        """

        prediction = self.predict(predictors)

        residuals = target - prediction.prediction

        return residuals.rename("residuals")

    @property
    def params(self):
        """The parameters of this estimator."""

        if self._params is None:
            raise ValueError(
                "'params' not set - call `fit` or assign them to "
                "`LinearRegression().params`."
            )

        return self._params

    @params.setter
    def params(self, params):
        """The parameters of this estimator."""

        _check_dataset_form(
            params,
            "params",
            required_vars={"intercept", "fit_intercept"},
            optional_vars="weights",
            requires_other_vars=True,
        )

        self._params = params

    @classmethod
    def from_netcdf(cls, filename: str, **kwargs):
        """read params from a netCDF file

        Parameters
        ----------
        filename : str
            Name of the netCDF file to open.
        **kwargs : Any
            Additional keyword arguments passed to ``xr.open_dataset``
        """
        ds = xr.open_dataset(filename, **kwargs)

        obj = cls()
        obj.params = ds

        return obj

    def to_netcdf(self, filename: str, **kwargs):
        """save params to a netCDF file

        Parameters
        ----------
        filename : str
            Name of the netCDF file to save.
        **kwargs : Any
            Additional keyword arguments passed to ``xr.Dataset.to_netcf``
        """

        params = self.params
        params.to_netcdf(filename, **kwargs)


def _fit_linear_regression_xr(
    predictors: dict[str, xr.DataArray] | xr.Dataset,
    target: xr.DataArray,
    dim: str,
    weights: xr.DataArray | None = None,
    fit_intercept: bool = True,
) -> xr.Dataset:
    """
    Perform a linear regression

    Parameters
    ----------
    predictors : dict of xr.DataArray | xr.Dataset
        A dict of DataArray objects used as predictors or a xr.Dataset with each
        predictor as DataArray. Each predictor must be 1D and contain `dim`.
    target : xr.DataArray
        Target DataArray. Must be 2D and contain `dim`.
    dim : str
        Dimension along which to fit the polynomials.
    weights : xr.DataArray, default: None.
        Individual weights for each sample. Must be 1D and contain `dim`.
    fit_intercept : bool, default=True
        Whether to calculate the intercept for this model. If set to False, no intercept
        will be used in calculations (i.e. data is expected to be centered).

    Returns
    -------
    :obj:`xr.Dataset`
        Dataset of intercepts and coefficients. The intercepts and each predictor is an
        individual DataArray.
    """
    if not isinstance(predictors, dict | xr.Dataset):
        raise TypeError(
            f"predictors should be a dict or xr.Dataset, got {type(predictors)}."
        )

    if ("weights" in predictors) or ("intercept" in predictors):
        raise ValueError(
            "A predictor with the name 'weights' or 'intercept' is not allowed"
        )

    if dim == "predictor":
        raise ValueError("dim cannot currently be 'predictor'.")

    for key, pred in predictors.items():
        _check_dataarray_form(pred, ndim=1, required_dims=dim, name=f"predictor: {key}")

    if isinstance(predictors, dict | xr.Dataset):
        predictors_concat = xr.concat(
            tuple(predictors.values()),
            dim="predictor",
            join="exact",
            coords="minimal",
        )
        predictors_concat = predictors_concat.assign_coords(
            {"predictor": list(predictors.keys())}
        )

    _check_dataarray_form(target, required_dims=dim, name="target")

    if target.ndim == 1:
        # a 2D target array is required, extra dim is squeezed at the end
        extra_dim = f"__{dim}__"
        target = target.expand_dims(extra_dim)
    elif target.ndim != 2:
        raise ValueError(f"target should be 1D or 2D, but has {target.ndim}D")

    # ensure `dim` is equal
    xr.align(predictors_concat, target, join="exact")

    if weights is not None:
        _check_dataarray_form(weights, ndim=1, required_dims=dim, name="weights")
        xr.align(weights, target, join="exact")

    (target_dim,) = list(set(target.dims) - {dim})

    out = _fit_linear_regression_np(
        predictors_concat.transpose(dim, "predictor"),
        target.transpose(dim, target_dim),
        weights,
        fit_intercept,
    )

    # remove (non-dimension) coords from target (#332, #333)
    target = target.drop_vars(target[dim].coords)

    # split `out` into individual DataArrays
    keys = ["intercept"] + list(predictors_concat.coords["predictor"].values)
    data_vars = {key: (target_dim, out[:, i]) for i, key in enumerate(keys)}
    out = xr.Dataset(data_vars, coords=target.coords)

    out["fit_intercept"] = fit_intercept

    if weights is not None:
        out["weights"] = weights

    return out.squeeze()


def _fit_linear_regression_np(predictors, target, weights=None, fit_intercept=True):
    """
    Perform a linear regression - numpy wrapper

    Parameters
    ----------
    predictors : array-like of shape (n_samples, n_predictors)
        Array of predictors
    target : array-like of shape (n_samples, n_targets)
        Array of targets where each row is a sample and each column is a
        different target i.e. variable to be predicted
    weights : array-like of shape (n_samples,)
        Weights for each sample
    fit_intercept : bool, default=True
        Whether to calculate the intercept for this model. If set to False, no intercept
        will be used in calculations (i.e. data is expected to be centered).

    Returns
    -------
    :obj:`np.ndarray` of shape (n_targets, n_predictors + 1)
        Array of intercepts and coefficients. Each row is the intercept and
        coefficients for a different target (rows are in same order as the
        columns of ``target``). In each row, the intercept of the regression is
        followed by the intercept for each predictor (in the same order as the
        columns of ``predictors``).
    """

    from sklearn.linear_model import LinearRegression

    reg = LinearRegression(fit_intercept=fit_intercept)
    reg.fit(X=predictors, y=target, sample_weight=weights)

    intercepts = np.atleast_2d(reg.intercept_).T
    coefficients = np.atleast_2d(reg.coef_)

    # necessary when fit_intercept = False
    if not fit_intercept:
        intercepts = np.zeros_like(coefficients[:, :1])

    return np.hstack([intercepts, coefficients])<|MERGE_RESOLUTION|>--- conflicted
+++ resolved
@@ -1,15 +1,7 @@
 import numpy as np
 import xarray as xr
 
-from mesmer.core.datatree import (
-<<<<<<< HEAD
-    _datatree_wrapper,
-=======
-    _extract_single_dataarray_from_dt,
-    collapse_datatree_into_dataset,
-    map_over_datasets,
->>>>>>> 5b4b449c
-)
+from mesmer.core.datatree import _datatree_wrapper
 from mesmer.core.utils import (
     _check_dataarray_form,
     _check_dataset_form,
