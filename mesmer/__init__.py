--- conflicted
+++ resolved
@@ -9,11 +9,7 @@
 
 from . import calibrate_mesmer, core, create_emulations, io, testing, utils
 from .core import _data as data
-<<<<<<< HEAD
-from .core import geospatial, grid, mask, weighted
-=======
-from .core import grid, mask, volc, weighted
->>>>>>> c135dde9
+from .core import geospatial, grid, mask, volc, weighted
 
 # "legacy" modules
 __all__ = [
